<?xml version="1.0" encoding="UTF-8"?>
<!--
  ~  Copyright 1999-2019 Seata.io Group.
  ~
  ~  Licensed under the Apache License, Version 2.0 (the "License");
  ~  you may not use this file except in compliance with the License.
  ~  You may obtain a copy of the License at
  ~
  ~       https://www.apache.org/licenses/LICENSE-2.0
  ~
  ~  Unless required by applicable law or agreed to in writing, software
  ~  distributed under the License is distributed on an "AS IS" BASIS,
  ~  WITHOUT WARRANTIES OR CONDITIONS OF ANY KIND, either express or implied.
  ~  See the License for the specific language governing permissions and
  ~  limitations under the License.
  -->
<project xmlns="http://maven.apache.org/POM/4.0.0"
         xmlns:xsi="http://www.w3.org/2001/XMLSchema-instance"
         xsi:schemaLocation="http://maven.apache.org/POM/4.0.0 http://maven.apache.org/xsd/maven-4.0.0.xsd">
    <modelVersion>4.0.0</modelVersion>

    <groupId>io.seata</groupId>
    <artifactId>seata-build</artifactId>
    <packaging>pom</packaging>
    <version>${revision}</version>

    <name>Seata Build ${project.version}</name>
    <description>plugin management for Seata built with Maven</description>
    <licenses>
        <license>
            <name>Apache License, Version 2.0</name>
            <url>https://www.apache.org/licenses/LICENSE-2.0</url>
            <distribution>repo</distribution>
        </license>
    </licenses>

    <organization>
        <name>Seata</name>
        <url>https://github.com/seata</url>
    </organization>

    <url>https://seata.io</url>

    <developers>
        <developer>
            <id>Seata</id>
            <name>Seata</name>
            <url>https://seata.io</url>
            <email>dev-seata@googlegroups.com</email>
        </developer>
    </developers>

    <issueManagement>
        <system>github</system>
        <url>https://github.com/seata/seata/issues</url>
    </issueManagement>

    <scm>
        <url>git@github.com:seata/seata.git</url>
        <connection>scm:git@github.com:seata/seata.git</connection>
        <developerConnection>scm:git@github.com:seata/seata.git</developerConnection>
    </scm>

    <properties>
        <!-- seata version -->
<<<<<<< HEAD

        <revision>1.6.0-Raft-SNAPSHOT</revision>
=======
        <revision>1.6.1</revision>
>>>>>>> c866966a

        <!-- Compiler settings properties -->
        <java.version>1.8</java.version>
        <maven.compiler.source>${java.version}</maven.compiler.source>
        <maven.compiler.target>${java.version}</maven.compiler.target>
        <project.build.sourceEncoding>UTF-8</project.build.sourceEncoding>
        <project.reporting.outputEncoding>UTF-8</project.reporting.outputEncoding>

        <!-- The version of spring-boot for 'spring-boot-dependencies' and 'spring-boot-maven-plugin' -->
        <spring-boot.version>2.5.13</spring-boot.version>
        <spring-framework.version>5.3.19</spring-framework.version>

        <!-- Maven plugin versions -->
        <!-- Build -->
        <easyj-maven-plugin.version>1.0.5</easyj-maven-plugin.version>
        <maven-clean-plugin.version>3.1.0</maven-clean-plugin.version>
        <!-- Compiler -->
        <maven-compiler-plugin.version>3.8.1</maven-compiler-plugin.version>
        <protobuf-maven-plugin.version>0.6.1</protobuf-maven-plugin.version>
        <kotlin-maven-plugin.version>1.3.72</kotlin-maven-plugin.version>
        <!-- Check -->
        <maven-pmd-plugin.version>3.8</maven-pmd-plugin.version>
        <p3c-pmd.version>1.3.6</p3c-pmd.version>
        <maven-javadoc-plugin.version>3.0.0</maven-javadoc-plugin.version>
        <license-maven-plugin.version>3.0</license-maven-plugin.version>
        <mojo-license-maven-plugin.version>1.20</mojo-license-maven-plugin.version>
        <maven-checkstyle-plugin.version>3.1.1</maven-checkstyle-plugin.version>
        <maven-enforcer-plugin.version>3.0.0-M3</maven-enforcer-plugin.version>
        <!-- Test -->
        <maven-surefire-plugin.version>3.0.0-M5</maven-surefire-plugin.version>
        <jacoco-maven-plugin.version>0.8.7</jacoco-maven-plugin.version>
        <!-- Packaging -->
        <maven-source-plugin.version>2.2.1</maven-source-plugin.version>
        <maven-resources-plugin.version>3.2.0</maven-resources-plugin.version>
        <maven-jar-plugin.version>3.2.2</maven-jar-plugin.version>
        <maven-shade-plugin.version>2.4.3</maven-shade-plugin.version>
        <maven-dependency-plugin.version>3.0.2</maven-dependency-plugin.version>
        <maven-assembly-plugin.version>3.0.0</maven-assembly-plugin.version>
        <jib-maven-plugin.version>3.2.0</jib-maven-plugin.version>
        <!-- Deploy && GPG -->
        <maven-deploy-plugin.version>2.8.2</maven-deploy-plugin.version>
        <nexus-staging-maven-plugin.version>1.6.7</nexus-staging-maven-plugin.version>
        <maven-gpg-plugin.version>1.6</maven-gpg-plugin.version>
        <!-- Other -->
        <maven-antrun-plugin.version>1.8</maven-antrun-plugin.version>
        <os-maven-plugin.version>1.5.0.Final</os-maven-plugin.version>

        <!-- Default values of the Maven plugins -->
        <checkstyle.skip>true</checkstyle.skip>
        <license.skip>true</license.skip>
        <maven.test.skip>false</maven.test.skip>
        <maven.surefire.argLine></maven.surefire.argLine>
        <gpg.keyname>A1C4DAB9B220DBA0C277E945D6A1420D747D1EE0</gpg.keyname>
        <gpg.arg1/>
        <gpg.arg2/>

        <!-- For docker image-->
        <image.publish.skip>true</image.publish.skip>
        <image.tags>latest</image.tags>

        <dependencies.copy.skip>true</dependencies.copy.skip>
    </properties>

    <build>
        <pluginManagement>
            <plugins>
                <plugin>
                    <groupId>org.apache.maven.plugins</groupId>
                    <artifactId>maven-deploy-plugin</artifactId>
                    <version>${maven-deploy-plugin.version}</version>
                </plugin>
                <plugin>
                    <groupId>org.apache.maven.plugins</groupId>
                    <artifactId>maven-shade-plugin</artifactId>
                    <version>${maven-shade-plugin.version}</version>
                </plugin>
                <plugin>
                    <groupId>org.apache.maven.plugins</groupId>
                    <artifactId>maven-dependency-plugin</artifactId>
                    <version>${maven-dependency-plugin.version}</version>
                </plugin>
                <plugin>
                    <groupId>org.apache.maven.plugins</groupId>
                    <artifactId>maven-checkstyle-plugin</artifactId>
                    <version>${maven-checkstyle-plugin.version}</version>
                </plugin>
                <plugin>
                    <groupId>org.apache.maven.plugins</groupId>
                    <artifactId>maven-javadoc-plugin</artifactId>
                    <version>${maven-javadoc-plugin.version}</version>
                </plugin>
                <plugin>
                    <groupId>org.xolstice.maven.plugins</groupId>
                    <artifactId>protobuf-maven-plugin</artifactId>
                    <version>${protobuf-maven-plugin.version}</version>
                </plugin>
                <plugin>
                    <groupId>com.mycila</groupId>
                    <artifactId>license-maven-plugin</artifactId>
                    <version>${license-maven-plugin.version}</version>
                </plugin>
                <plugin>
                    <groupId>org.codehaus.mojo</groupId>
                    <artifactId>license-maven-plugin</artifactId>
                    <version>${mojo-license-maven-plugin.version}</version>
                </plugin>
                <plugin>
                    <groupId>icu.easyj.maven.plugins</groupId>
                    <artifactId>easyj-maven-plugin</artifactId>
                    <version>${easyj-maven-plugin.version}</version>
                    <!-- This goal can replace flatten-maven-plugin to flatten the pom, and replace '${revision}' to the actual version. -->
                    <executions>
                        <execution>
                            <id>simplify-pom</id>
                            <goals>
                                <goal>simplify-pom</goal>
                            </goals>
                        </execution>
                    </executions>
                    <configuration>
                        <simplifiedPomFileName>.flattened-pom.xml</simplifiedPomFileName>
                        <useTabIndent>true</useTabIndent>
                    </configuration>
                </plugin>
            </plugins>
        </pluginManagement>

        <plugins>
            <!-- Compiler -->
            <plugin>
                <groupId>org.apache.maven.plugins</groupId>
                <artifactId>maven-compiler-plugin</artifactId>
                <version>${maven-compiler-plugin.version}</version>
                <configuration>
                    <source>${maven.compiler.source}</source>
                    <target>${maven.compiler.target}</target>
                    <encoding>${project.build.sourceEncoding}</encoding>
                    <parameters>true</parameters>
                </configuration>
            </plugin>
            <!-- Resources -->
            <plugin>
                <groupId>org.apache.maven.plugins</groupId>
                <artifactId>maven-resources-plugin</artifactId>
                <version>${maven-resources-plugin.version}</version>
                <configuration>
                    <encoding>${project.build.sourceEncoding}</encoding>
                </configuration>
            </plugin>
            <!-- Jar -->
            <plugin>
                <groupId>org.apache.maven.plugins</groupId>
                <artifactId>maven-jar-plugin</artifactId>
                <version>${maven-jar-plugin.version}</version>
                <configuration>
                    <archive>
                        <addMavenDescriptor>true</addMavenDescriptor>
                        <index>true</index>
                        <manifest>
                            <addDefaultSpecificationEntries>true</addDefaultSpecificationEntries>
                            <addDefaultImplementationEntries>true</addDefaultImplementationEntries>
                        </manifest>
                        <manifestEntries>
                            <Implementation-Build>${maven.build.timestamp}</Implementation-Build>
                        </manifestEntries>
                    </archive>
                    <excludes>
                        <exclude>**/META-INF/additional-spring-configuration-metadata.json</exclude>
                        <exclude>protobuf/**</exclude>
                        <exclude>**/*.proto</exclude>
                        <exclude>static/console-fe/**</exclude>
                    </excludes>
                </configuration>
            </plugin>
            <!-- Clean -->
            <plugin>
                <groupId>org.apache.maven.plugins</groupId>
                <artifactId>maven-clean-plugin</artifactId>
                <version>${maven-clean-plugin.version}</version>
                <configuration>
                    <filesets>
                        <fileset>
                            <directory>./</directory>
                            <includes>
                                <include>*-pom.xml</include>
                                <include>**/db_store/**</include>
                                <include>**/sessionStore/**</include>
                                <include>**/root.data</include>
                            </includes>
                            <followSymlinks>false</followSymlinks>
                        </fileset>
                    </filesets>
                </configuration>
            </plugin>
            <!-- EasyJ -->
            <plugin>
                <groupId>icu.easyj.maven.plugins</groupId>
                <artifactId>easyj-maven-plugin</artifactId>
            </plugin>
            <!-- Enforcer -->
            <plugin>
                <groupId>org.apache.maven.plugins</groupId>
                <artifactId>maven-enforcer-plugin</artifactId>
                <version>${maven-enforcer-plugin.version}</version>
                <executions>
                    <execution>
                        <id>enforce-maven</id>
                        <goals>
                            <goal>enforce</goal>
                        </goals>
                        <configuration>
                            <rules>
                                <requireMavenVersion>
                                    <version>[3.6.0,)</version>
                                </requireMavenVersion>
                            </rules>
                        </configuration>
                    </execution>
                </executions>
            </plugin>
        </plugins>
    </build>

    <profiles>
        <!-- profile: release -->
        <profile>
            <id>release</id>
            <properties>
                <image.tags>${project.version},latest</image.tags>
            </properties>
            <build>
                <plugins>
                    <!-- Javadoc -->
                    <plugin>
                        <groupId>org.apache.maven.plugins</groupId>
                        <artifactId>maven-javadoc-plugin</artifactId>
                        <configuration>
                            <charset>${project.build.sourceEncoding}</charset>
                            <encoding>${project.build.sourceEncoding}</encoding>
                            <failOnError>false</failOnError>
                        </configuration>
                        <executions>
                            <execution>
                                <phase>package</phase>
                                <goals>
                                    <goal>jar</goal>
                                </goals>
                            </execution>
                        </executions>
                    </plugin>
                    <!-- Staging -->
                    <plugin>
                        <groupId>org.sonatype.plugins</groupId>
                        <artifactId>nexus-staging-maven-plugin</artifactId>
                        <version>${nexus-staging-maven-plugin.version}</version>
                        <extensions>true</extensions>
                        <configuration>
                            <serverId>oss_seata</serverId>
                            <nexusUrl>https://oss.sonatype.org/</nexusUrl>
                            <autoReleaseAfterClose>false</autoReleaseAfterClose>
                        </configuration>
                    </plugin>
                    <!-- GPG -->
                    <plugin>
                        <groupId>org.apache.maven.plugins</groupId>
                        <artifactId>maven-gpg-plugin</artifactId>
                        <version>${maven-gpg-plugin.version}</version>
                        <executions>
                            <execution>
                                <id>sign-artifacts</id>
                                <phase>verify</phase>
                                <goals>
                                    <goal>sign</goal>
                                </goals>
                                <configuration>
                                    <keyname>${gpg.keyname}</keyname>
                                    <gpgArguments>
                                        <arg>${gpg.arg1}</arg>
                                        <arg>${gpg.arg2}</arg>
                                    </gpgArguments>
                                </configuration>
                            </execution>
                        </executions>
                    </plugin>
                </plugins>
            </build>
            <!-- distribution management -->
            <distributionManagement>
                <repository>
                    <id>oss_seata</id>
                    <url>https://oss.sonatype.org/service/local/staging/deploy/maven2/</url>
                </repository>
                <snapshotRepository>
                    <id>oss_seata</id>
                    <url>https://oss.sonatype.org/content/repositories/snapshots</url>
                </snapshotRepository>
            </distributionManagement>
        </profile>

        <!-- profile: release-by-github-actions -->
        <profile>
            <id>release-by-github-actions</id>
            <properties>
                <gpg.arg1>--pinentry-mode</gpg.arg1>
                <gpg.arg2>loopback</gpg.arg2>
            </properties>
        </profile>

        <!-- profile: args-for-test-by-jdk17 -->
        <profile>
            <id>args-for-test-by-jdk17</id>
            <activation>
                <jdk>17</jdk>
            </activation>
            <properties>
                <maven.surefire.argLine>
                    --add-opens java.base/java.lang=ALL-UNNAMED
                    --add-opens java.base/java.net=ALL-UNNAMED
                    --add-opens java.base/java.math=ALL-UNNAMED
                    --add-opens java.base/java.text=ALL-UNNAMED
                    --add-opens java.base/java.util=ALL-UNNAMED
                    --add-opens java.base/java.util.regex=ALL-UNNAMED
                    --add-opens java.base/java.util.concurrent=ALL-UNNAMED

                    --add-opens java.sql/java.sql=ALL-UNNAMED
                    --add-opens java.sql.rowset/javax.sql.rowset.serial=ALL-UNNAMED

                    --illegal-access=permit
                    -Dillegal-access=permit
                </maven.surefire.argLine>
            </properties>
        </profile>
    </profiles>
</project><|MERGE_RESOLUTION|>--- conflicted
+++ resolved
@@ -63,12 +63,8 @@
 
     <properties>
         <!-- seata version -->
-<<<<<<< HEAD
-
-        <revision>1.6.0-Raft-SNAPSHOT</revision>
-=======
-        <revision>1.6.1</revision>
->>>>>>> c866966a
+
+        <revision>1.6.1-Raft-SNAPSHOT</revision>
 
         <!-- Compiler settings properties -->
         <java.version>1.8</java.version>
