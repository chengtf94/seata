<?xml version="1.0" encoding="UTF-8"?>
<!--
  ~  Copyright 1999-2019 Seata.io Group.
  ~
  ~  Licensed under the Apache License, Version 2.0 (the "License");
  ~  you may not use this file except in compliance with the License.
  ~  You may obtain a copy of the License at
  ~
  ~       http://www.apache.org/licenses/LICENSE-2.0
  ~
  ~  Unless required by applicable law or agreed to in writing, software
  ~  distributed under the License is distributed on an "AS IS" BASIS,
  ~  WITHOUT WARRANTIES OR CONDITIONS OF ANY KIND, either express or implied.
  ~  See the License for the specific language governing permissions and
  ~  limitations under the License.
  -->
<project xmlns="http://maven.apache.org/POM/4.0.0"
         xmlns:xsi="http://www.w3.org/2001/XMLSchema-instance"
         xsi:schemaLocation="http://maven.apache.org/POM/4.0.0 http://maven.apache.org/xsd/maven-4.0.0.xsd">
    <parent>
        <groupId>io.seata</groupId>
        <artifactId>seata-build</artifactId>
        <version>${revision}</version>
        <relativePath>../build/pom.xml</relativePath>
    </parent>
    <modelVersion>4.0.0</modelVersion>

    <artifactId>seata-all</artifactId>

    <name>Seata All-in-one ${project.version}</name>
    <description>Seata is an easy-to-use, high-performance, java based, open source distributed transaction solution.</description>

<<<<<<< HEAD
    <properties>
        <!-- seata version -->
        <revision>1.5.0-Raft-SNAPSHOT</revision>
    </properties>

=======
>>>>>>> 95a89d57
    <dependencyManagement>
        <dependencies>
            <dependency>
                <groupId>io.seata</groupId>
                <artifactId>seata-dependencies</artifactId>
                <version>${project.version}</version>
                <type>pom</type>
                <scope>import</scope>
            </dependency>
        </dependencies>
    </dependencyManagement>

    <dependencies>
        <!-- seata projects -->
        <dependency>
            <groupId>io.seata</groupId>
            <artifactId>seata-common</artifactId>
            <version>${project.version}</version>
        </dependency>
        <dependency>
            <groupId>io.seata</groupId>
            <artifactId>seata-config-core</artifactId>
            <version>${project.version}</version>
        </dependency>
        <dependency>
            <groupId>io.seata</groupId>
            <artifactId>seata-config-custom</artifactId>
            <version>${project.version}</version>
        </dependency>
        <dependency>
            <groupId>io.seata</groupId>
            <artifactId>seata-config-apollo</artifactId>
            <version>${project.version}</version>
        </dependency>
        <dependency>
            <groupId>io.seata</groupId>
            <artifactId>seata-config-nacos</artifactId>
            <version>${project.version}</version>
        </dependency>
        <dependency>
            <groupId>io.seata</groupId>
            <artifactId>seata-config-zk</artifactId>
            <version>${project.version}</version>
        </dependency>
        <dependency>
            <groupId>io.seata</groupId>
            <artifactId>seata-config-consul</artifactId>
            <version>${project.version}</version>
        </dependency>
        <dependency>
            <groupId>io.seata</groupId>
            <artifactId>seata-config-etcd3</artifactId>
            <version>${project.version}</version>
        </dependency>
        <dependency>
            <groupId>io.seata</groupId>
            <artifactId>seata-config-spring-cloud</artifactId>
            <version>${project.version}</version>
        </dependency>
        <dependency>
            <groupId>io.seata</groupId>
            <artifactId>seata-core</artifactId>
            <version>${project.version}</version>
        </dependency>
        <dependency>
            <groupId>io.seata</groupId>
            <artifactId>seata-discovery-core</artifactId>
            <version>${project.version}</version>
        </dependency>
        <dependency>
            <groupId>io.seata</groupId>
            <artifactId>seata-discovery-custom</artifactId>
            <version>${project.version}</version>
        </dependency>
        <dependency>
            <groupId>io.seata</groupId>
            <artifactId>seata-discovery-consul</artifactId>
            <version>${project.version}</version>
        </dependency>
        <dependency>
            <groupId>io.seata</groupId>
            <artifactId>seata-discovery-eureka</artifactId>
            <version>${project.version}</version>
        </dependency>
        <dependency>
            <groupId>io.seata</groupId>
            <artifactId>seata-discovery-nacos</artifactId>
            <version>${project.version}</version>
        </dependency>
        <dependency>
            <groupId>io.seata</groupId>
            <artifactId>seata-discovery-redis</artifactId>
            <version>${project.version}</version>
        </dependency>
        <dependency>
            <groupId>io.seata</groupId>
            <artifactId>seata-discovery-sofa</artifactId>
            <version>${project.version}</version>
        </dependency>
        <dependency>
            <groupId>io.seata</groupId>
            <artifactId>seata-discovery-zk</artifactId>
            <version>${project.version}</version>
        </dependency>
        <dependency>
            <groupId>io.seata</groupId>
            <artifactId>seata-discovery-etcd3</artifactId>
            <version>${project.version}</version>
        </dependency>
        <dependency>
            <groupId>io.seata</groupId>
            <artifactId>seata-brpc</artifactId>
            <version>${project.version}</version>
        </dependency>
        <dependency>
            <groupId>io.seata</groupId>
            <artifactId>seata-dubbo</artifactId>
            <version>${project.version}</version>
        </dependency>
        <dependency>
            <groupId>io.seata</groupId>
            <artifactId>seata-http</artifactId>
            <version>${project.version}</version>
        </dependency>
        <dependency>
            <groupId>io.seata</groupId>
            <artifactId>seata-dubbo-alibaba</artifactId>
            <version>${project.version}</version>
        </dependency>
        <dependency>
            <groupId>io.seata</groupId>
            <artifactId>seata-sofa-rpc</artifactId>
            <version>${project.version}</version>
        </dependency>
        <dependency>
            <groupId>io.seata</groupId>
            <artifactId>seata-motan</artifactId>
            <version>${project.version}</version>
        </dependency>
        <dependency>
            <groupId>io.seata</groupId>
            <artifactId>seata-rm</artifactId>
            <version>${project.version}</version>
        </dependency>
        <dependency>
            <groupId>io.seata</groupId>
            <artifactId>seata-rm-datasource</artifactId>
            <version>${project.version}</version>
            <exclusions>
                <exclusion>
                    <groupId>${project.groupId}</groupId>
                    <artifactId>seata-compressor-all</artifactId>
                </exclusion>
            </exclusions>
        </dependency>
        <dependency>
            <groupId>io.seata</groupId>
            <artifactId>seata-sqlparser-core</artifactId>
            <version>${project.version}</version>
        </dependency>
        <dependency>
            <groupId>io.seata</groupId>
            <artifactId>seata-sqlparser-antlr</artifactId>
            <version>${project.version}</version>
            <!-- Slimming down for 'seata-all.jar' -->
            <scope>provided</scope>
        </dependency>
        <dependency>
            <groupId>io.seata</groupId>
            <artifactId>seata-sqlparser-druid</artifactId>
            <version>${project.version}</version>
        </dependency>
        <dependency>
            <groupId>io.seata</groupId>
            <artifactId>seata-spring</artifactId>
            <version>${project.version}</version>
            <exclusions>
                <exclusion>
                    <groupId>${project.groupId}</groupId>
                    <artifactId>seata-serializer-all</artifactId>
                </exclusion>
            </exclusions>
        </dependency>
        <dependency>
            <groupId>io.seata</groupId>
            <artifactId>seata-tcc</artifactId>
            <version>${project.version}</version>
        </dependency>
        <dependency>
            <groupId>io.seata</groupId>
            <artifactId>seata-tm</artifactId>
            <version>${project.version}</version>
        </dependency>
        <dependency>
            <groupId>io.seata</groupId>
            <artifactId>seata-serializer-seata</artifactId>
            <version>${project.version}</version>
        </dependency>
        <dependency>
            <groupId>io.seata</groupId>
            <artifactId>seata-serializer-protobuf</artifactId>
            <version>${project.version}</version>
            <!-- Slimming down for 'seata-all.jar' -->
            <scope>provided</scope>
        </dependency>
        <dependency>
            <groupId>io.seata</groupId>
            <artifactId>seata-grpc</artifactId>
            <version>${project.version}</version>
        </dependency>
        <dependency>
            <groupId>io.seata</groupId>
            <artifactId>seata-hsf</artifactId>
            <version>${project.version}</version>
        </dependency>
        <dependency>
            <groupId>io.seata</groupId>
            <artifactId>seata-serializer-kryo</artifactId>
            <version>${project.version}</version>
        </dependency>
        <dependency>
            <groupId>io.seata</groupId>
            <artifactId>seata-serializer-fst</artifactId>
            <version>${project.version}</version>
        </dependency>
        <dependency>
            <groupId>io.seata</groupId>
            <artifactId>seata-serializer-hessian</artifactId>
            <version>${project.version}</version>
        </dependency>
        <dependency>
            <groupId>io.seata</groupId>
            <artifactId>seata-compressor-gzip</artifactId>
            <version>${project.version}</version>
        </dependency>
        <dependency>
            <groupId>io.seata</groupId>
            <artifactId>seata-compressor-7z</artifactId>
            <version>${project.version}</version>
        </dependency>
        <dependency>
            <groupId>io.seata</groupId>
            <artifactId>seata-compressor-bzip2</artifactId>
            <version>${project.version}</version>
        </dependency>
        <dependency>
            <groupId>io.seata</groupId>
            <artifactId>seata-compressor-zip</artifactId>
            <version>${project.version}</version>
        </dependency>
        <dependency>
            <groupId>io.seata</groupId>
            <artifactId>seata-compressor-lz4</artifactId>
            <version>${project.version}</version>
        </dependency>
        <dependency>
            <groupId>io.seata</groupId>
            <artifactId>seata-compressor-deflater</artifactId>
            <version>${project.version}</version>
        </dependency>
        <dependency>
            <groupId>io.seata</groupId>
            <artifactId>seata-compressor-zstd</artifactId>
            <version>${project.version}</version>
        </dependency>

        <!-- saga -->
        <dependency>
            <groupId>io.seata</groupId>
            <artifactId>seata-saga-processctrl</artifactId>
            <version>${project.version}</version>
        </dependency>
        <dependency>
            <groupId>io.seata</groupId>
            <artifactId>seata-saga-statelang</artifactId>
            <version>${project.version}</version>
        </dependency>
        <dependency>
            <groupId>io.seata</groupId>
            <artifactId>seata-saga-engine</artifactId>
            <version>${project.version}</version>
        </dependency>
        <dependency>
            <groupId>io.seata</groupId>
            <artifactId>seata-saga-rm</artifactId>
            <version>${project.version}</version>
        </dependency>
        <dependency>
            <groupId>io.seata</groupId>
            <artifactId>seata-saga-tm</artifactId>
            <version>${project.version}</version>
        </dependency>
        <dependency>
            <groupId>io.seata</groupId>
            <artifactId>seata-saga-engine-store</artifactId>
            <version>${project.version}</version>
            <exclusions>
                <exclusion>
                    <groupId>${project.groupId}</groupId>
                    <artifactId>seata-serializer-all</artifactId>
                </exclusion>
            </exclusions>
        </dependency>

        <!-- spring  -->
        <dependency>
            <groupId>org.springframework</groupId>
            <artifactId>spring-context</artifactId>
        </dependency>
        <dependency>
            <groupId>org.springframework</groupId>
            <artifactId>spring-core</artifactId>
        </dependency>
        <dependency>
            <groupId>org.springframework</groupId>
            <artifactId>spring-beans</artifactId>
        </dependency>
        <dependency>
            <groupId>org.springframework</groupId>
            <artifactId>spring-aop</artifactId>
        </dependency>
        <dependency>
            <groupId>org.springframework</groupId>
            <artifactId>spring-webmvc</artifactId>
        </dependency>
        <!-- the 3rd part -->
        <dependency>
            <groupId>io.netty</groupId>
            <artifactId>netty-all</artifactId>
        </dependency>
        <dependency>
            <groupId>org.antlr</groupId>
            <artifactId>antlr4</artifactId>
        </dependency>
        <dependency>
            <groupId>com.alibaba</groupId>
            <artifactId>fastjson</artifactId>
        </dependency>
        <dependency>
            <groupId>com.alibaba</groupId>
            <artifactId>druid</artifactId>
        </dependency>
        <dependency>
            <groupId>com.typesafe</groupId>
            <artifactId>config</artifactId>
        </dependency>
        <dependency>
            <groupId>org.slf4j</groupId>
            <artifactId>slf4j-api</artifactId>
        </dependency>
        <dependency>
            <groupId>ch.qos.logback</groupId>
            <artifactId>logback-classic</artifactId>
            <scope>provided</scope>
        </dependency>
        <dependency>
            <groupId>commons-lang</groupId>
            <artifactId>commons-lang</artifactId>
        </dependency>
        <dependency>
            <groupId>org.apache.commons</groupId>
            <artifactId>commons-pool2</artifactId>
        </dependency>
        <dependency>
            <groupId>commons-pool</groupId>
            <artifactId>commons-pool</artifactId>
        </dependency>
        <dependency>
            <groupId>com.google.protobuf</groupId>
            <artifactId>protobuf-java</artifactId>
            <scope>provided</scope>
        </dependency>
        <dependency>
            <groupId>org.apache.dubbo</groupId>
            <artifactId>dubbo</artifactId>
            <scope>provided</scope>
        </dependency>
        <dependency>
            <groupId>com.alibaba</groupId>
            <artifactId>dubbo</artifactId>
            <scope>provided</scope>
        </dependency>
        <dependency>
            <groupId>com.alibaba.edas</groupId>
            <artifactId>edas-sdk</artifactId>
            <scope>provided</scope>
        </dependency>
        <dependency>
            <groupId>cglib</groupId>
            <artifactId>cglib</artifactId>
        </dependency>
        <dependency>
            <groupId>aopalliance</groupId>
            <artifactId>aopalliance</artifactId>
        </dependency>
        <dependency>
            <groupId>com.101tec</groupId>
            <artifactId>zkclient</artifactId>
            <scope>provided</scope>
        </dependency>
        <dependency>
            <groupId>org.apache.zookeeper</groupId>
            <artifactId>zookeeper</artifactId>
            <scope>provided</scope>
        </dependency>
        <dependency>
            <groupId>com.alipay.sofa</groupId>
            <artifactId>registry-client-all</artifactId>
            <scope>provided</scope>
        </dependency>
        <dependency>
            <groupId>com.alibaba.spring</groupId>
            <artifactId>spring-context-support</artifactId>
            <scope>provided</scope>
        </dependency>
        <dependency>
            <groupId>com.alibaba.nacos</groupId>
            <artifactId>nacos-client</artifactId>
            <scope>provided</scope>
        </dependency>
        <dependency>
            <groupId>com.ctrip.framework.apollo</groupId>
            <artifactId>apollo-client</artifactId>
            <scope>provided</scope>
        </dependency>
        <dependency>
            <groupId>redis.clients</groupId>
            <artifactId>jedis</artifactId>
            <scope>provided</scope>
        </dependency>
        <dependency>
            <groupId>com.netflix.eureka</groupId>
            <artifactId>eureka-client</artifactId>
            <scope>provided</scope>
        </dependency>
        <dependency>
            <groupId>com.netflix.archaius</groupId>
            <artifactId>archaius-core</artifactId>
            <scope>provided</scope>
        </dependency>
        <dependency>
            <groupId>com.ecwid.consul</groupId>
            <artifactId>consul-api</artifactId>
            <scope>provided</scope>
        </dependency>
        <dependency>
            <groupId>io.etcd</groupId>
            <artifactId>jetcd-core</artifactId>
            <scope>provided</scope>
        </dependency>
        <dependency>
            <groupId>com.google.guava</groupId>
            <artifactId>guava</artifactId>
            <exclusions>
                <exclusion>
                    <groupId>com.google.guava</groupId>
                    <artifactId>listenablefuture</artifactId>
                </exclusion>
            </exclusions>
        </dependency>
        <dependency>
            <groupId>javax.inject</groupId>
            <artifactId>javax.inject</artifactId>
            <scope>provided</scope>
        </dependency>
        <dependency>
            <groupId>org.apache.httpcomponents</groupId>
            <artifactId>httpclient</artifactId>
            <scope>provided</scope>
        </dependency>
        <dependency>
            <groupId>org.apache.httpcomponents</groupId>
            <artifactId>httpcore</artifactId>
            <scope>provided</scope>
        </dependency>
        <dependency>
            <groupId>com.github.ben-manes.caffeine</groupId>
            <artifactId>caffeine</artifactId>
        </dependency>
        <dependency>
            <groupId>com.alipay.sofa</groupId>
            <artifactId>sofa-rpc-all</artifactId>
            <scope>provided</scope>
        </dependency>
        <dependency>
            <groupId>com.weibo</groupId>
            <artifactId>motan-core</artifactId>
            <scope>provided</scope>
        </dependency>
        <dependency>
            <groupId>com.weibo</groupId>
            <artifactId>motan-transport-netty</artifactId>
            <scope>provided</scope>
        </dependency>
        <dependency>
            <groupId>io.protostuff</groupId>
            <artifactId>protostuff-core</artifactId>
            <scope>provided</scope>
        </dependency>
        <dependency>
            <groupId>io.protostuff</groupId>
            <artifactId>protostuff-runtime</artifactId>
            <scope>provided</scope>
        </dependency>

        <dependency>
            <groupId>io.grpc</groupId>
            <artifactId>grpc-netty</artifactId>
            <scope>provided</scope>
            <exclusions>
                <exclusion>
                    <groupId>io.netty</groupId>
                    <artifactId>*</artifactId>
                </exclusion>
            </exclusions>
        </dependency>
        <dependency>
            <groupId>io.grpc</groupId>
            <artifactId>grpc-protobuf</artifactId>
            <scope>provided</scope>
        </dependency>
        <dependency>
            <groupId>io.grpc</groupId>
            <artifactId>grpc-stub</artifactId>
            <scope>provided</scope>
        </dependency>
        <dependency>
            <groupId>mysql</groupId>
            <artifactId>mysql-connector-java</artifactId>
            <scope>provided</scope>
        </dependency>
        <dependency>
            <groupId>org.postgresql</groupId>
            <artifactId>postgresql</artifactId>
            <scope>provided</scope>
        </dependency>
        <dependency>
            <groupId>com.fasterxml.jackson.core</groupId>
            <artifactId>jackson-databind</artifactId>
            <scope>provided</scope>
        </dependency>
        <dependency>
            <groupId>com.esotericsoftware</groupId>
            <artifactId>kryo</artifactId>
            <scope>provided</scope>
        </dependency>
        <dependency>
            <groupId>de.ruedigermoeller</groupId>
            <artifactId>fst</artifactId>
            <scope>provided</scope>
        </dependency>
        <dependency>
            <groupId>com.caucho</groupId>
            <artifactId>hessian</artifactId>
            <scope>provided</scope>
        </dependency>
        <dependency>
            <groupId>de.javakaffee</groupId>
            <artifactId>kryo-serializers</artifactId>
            <scope>provided</scope>
        </dependency>
        <dependency>
            <groupId>org.lz4</groupId>
            <artifactId>lz4-java</artifactId>
            <scope>provided</scope>
        </dependency>
        <dependency>
            <groupId>com.alipay.sofa</groupId>
            <artifactId>jraft-core</artifactId>
            <scope>provided</scope>
        </dependency>
    </dependencies>

    <build>
        <extensions>
            <extension>
                <groupId>kr.motd.maven</groupId>
                <artifactId>os-maven-plugin</artifactId>
                <version>${os-maven-plugin.version}</version>
            </extension>
        </extensions>
        <resources>
            <resource>
                <directory>${user.dir}</directory>
                <includes>
                    <include>LICENSE</include>
                </includes>
            </resource>
        </resources>
        <plugins>
            <!-- Shade -->
            <plugin>
                <groupId>org.apache.maven.plugins</groupId>
                <artifactId>maven-shade-plugin</artifactId>
                <executions>
                    <execution>
                        <phase>package</phase>
                        <goals>
                            <goal>shade</goal>
                        </goals>
                        <configuration>
                            <createSourcesJar>true</createSourcesJar>
                            <promoteTransitiveDependencies>false</promoteTransitiveDependencies>
                            <keepDependenciesWithProvidedScope>false</keepDependenciesWithProvidedScope>
                            <createDependencyReducedPom>true</createDependencyReducedPom>
                            <artifactSet>
                                <includes>
                                    <include>io.seata:*</include>
                                </includes>
                            </artifactSet>
                            <transformers>
                                <!-- META-INF/services -->
                                <transformer
                                        implementation="org.apache.maven.plugins.shade.resource.ServicesResourceTransformer"/>
                                <!-- spring相关 -->
                                <transformer
                                        implementation="org.apache.maven.plugins.shade.resource.AppendingTransformer">
                                    <resource>META-INF/spring.handlers</resource>
                                </transformer>
                                <transformer
                                        implementation="org.apache.maven.plugins.shade.resource.AppendingTransformer">
                                    <resource>META-INF/spring.schemas</resource>
                                </transformer>
                            </transformers>
                            <filters>
                                <filter>
                                    <artifact>*:*</artifact>
                                    <excludes>
                                        <exclude>file.conf</exclude>
                                        <exclude>registry.conf</exclude>
                                    </excludes>
                                </filter>
                                <filter>
                                    <artifact>*:*</artifact>
                                    <excludes>
                                        <exclude>META-INF/maven/**</exclude>
                                    </excludes>
                                </filter>
                            </filters>
                        </configuration>
                    </execution>
                </executions>
            </plugin>
            <!-- Easyj -->
            <plugin>
                <groupId>icu.easyj.maven.plugins</groupId>
                <artifactId>easyj-maven-plugin</artifactId>
                <executions>
                    <!-- Use this goal to recreate the '.flattened-pom.xml' after shade. -->
                    <execution>
                        <id>create-pom-file</id>
                        <phase>package</phase>
                        <goals>
                            <goal>create-pom-file</goal>
                        </goals>
                    </execution>
                </executions>
                <!-- the config of the 'simplify-pom' plugin -->
                <configuration>
                    <keepProvidedDependencies>true</keepProvidedDependencies>
                    <keepOptionalDependencies>true</keepOptionalDependencies>
                    <excludeDependencies>
                        <!-- Exclude dependencies that need to be shaded. -->
                        <dependency>io.seata:*</dependency>
                    </excludeDependencies>
                </configuration>
            </plugin>
            <!-- Dependency -->
            <plugin>
                <groupId>org.apache.maven.plugins</groupId>
                <artifactId>maven-dependency-plugin</artifactId>
            </plugin>
        </plugins>
    </build>

    <profiles>
        <profile>
            <id>release</id>
            <build>
                <plugins>
                    <!-- Javadoc -->
                    <plugin>
                        <groupId>org.apache.maven.plugins</groupId>
                        <artifactId>maven-javadoc-plugin</artifactId>
                        <configuration>
                            <charset>${project.build.sourceEncoding}</charset>
                            <failOnError>false</failOnError>
                            <encoding>${project.build.sourceEncoding}</encoding>
                            <detectOfflineLinks>true</detectOfflineLinks>
                            <breakiterator>true</breakiterator>
                            <author>false</author>
                            <keywords>true</keywords>
                            <quiet>true</quiet>
                            <includeDependencySources>true</includeDependencySources>
                            <dependencySourceIncludes>
                                <dependencySourceInclude>io.seata:seata-*</dependencySourceInclude>
                            </dependencySourceIncludes>
                        </configuration>
                        <executions>
                            <execution>
                                <id>attach-javadocs</id>
                                <goals>
                                    <goal>jar</goal>
                                </goals>
                            </execution>
                        </executions>
                    </plugin>
                </plugins>
            </build>
        </profile>
    </profiles>
</project><|MERGE_RESOLUTION|>--- conflicted
+++ resolved
@@ -30,14 +30,6 @@
     <name>Seata All-in-one ${project.version}</name>
     <description>Seata is an easy-to-use, high-performance, java based, open source distributed transaction solution.</description>
 
-<<<<<<< HEAD
-    <properties>
-        <!-- seata version -->
-        <revision>1.5.0-Raft-SNAPSHOT</revision>
-    </properties>
-
-=======
->>>>>>> 95a89d57
     <dependencyManagement>
         <dependencies>
             <dependency>
