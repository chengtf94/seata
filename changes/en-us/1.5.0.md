### 1.5.0 	

 [source](https://github.com/seata/seata/archive/v1.5.0.zip) |	
 [binary](https://github.com/seata/seata/releases/download/v1.5.0/seata-server-1.5.0.zip) 	

<details>	
  <summary><mark>Release notes</mark></summary>	


  ### Seata 1.5.0	

  Seata 1.5.0 Released.	

  Seata is an easy-to-use, high-performance, open source distributed transaction solution.	

  The version is updated as follows:	


  ### feature：
  - [[#4042](https://github.com/seata/seata/pull/4042)] support console management
  - [[#3472](https://github.com/seata/seata/pull/3472)] add redisLocker's lua mode
  - [[#3575](https://github.com/seata/seata/pull/3575)] support the mixed use of different storages of locks and sessions
  - [[#3374](https://github.com/seata/seata/pull/3374)] add a Executor for INSERT ON DUPLICATE KEY UPDATE
  - [[#3642](https://github.com/seata/seata/pull/3642)] provide an api to share tcc phase-1's params to phase-2 
  - [[#3064](https://github.com/seata/seata/pull/3064)] support configuring the order of the TM and TCC interceptor
  - [[#3374](https://github.com/seata/seata/pull/2852)] support configuring scan target for GlobalTransactionScanner
  - [[#3683](https://github.com/seata/seata/pull/3683)] support redis distributed lock to prevent multi TC competition
  - [[#3545](https://github.com/seata/seata/pull/3545)] TCC mode support idempotent and anti hanging
  - [[#3009](https://github.com/seata/seata/pull/3009)] support server start with springboot and config with application.yaml
  - [[#3652](https://github.com/seata/seata/pull/3652)] support APM with SkyWalking
  - [[#3823](https://github.com/seata/seata/pull/3823)] TCC mode supports customized parameters list of the method in phase two
  - [[#3642](https://github.com/seata/seata/pull/3642)] TCC mode's try method supports passing `BusinessActionContext` implicitly
  - [[#3856](https://github.com/seata/seata/pull/3856)] support edas-hsf RPC framework
  - [[#3880](https://github.com/seata/seata/pull/3880)] contributing md support chinese.
  - [[#2568](https://github.com/seata/seata/pull/2568)] support GlobalTransactionInterceptor expression
  - [[#3886](https://github.com/seata/seata/pull/3886)] support the registry center network preferences
  - [[#3867](https://github.com/seata/seata/pull/3867)] support get configuration from environment
  - [[#3906](https://github.com/seata/seata/pull/3906)] support SPI unload
  - [[#3668](https://github.com/seata/seata/pull/3668)] support kotlin coroutine
  - [[#3968](https://github.com/seata/seata/pull/3968)] support brpc-java RPC framework
  - [[#4134](https://github.com/seata/seata/pull/4134)] init the console basic code
  - [[#4268](https://github.com/seata/seata/pull/4268)] query global session in the file mode
  - [[#4281](https://github.com/seata/seata/pull/4281)] query global session and global lock in the redis mode
  - [[#4293](https://github.com/seata/seata/pull/4293)] get global lock in the file mode
  - [[#4335](https://github.com/seata/seata/pull/4335)] Realize configuration center upload configuration interactive script (nacos,etcd3)
  - [[#4332](https://github.com/seata/seata/pull/4332)] Realize configuration center upload configuration interactive script (apollo,consul,zk)


  ### bugfix：
  - [[#3497](https://github.com/seata/seata/pull/3497)] fix tcc phase two response timeout exception
  - [[#3686](https://github.com/seata/seata/pull/3686)] fix NPE and wrong cluster name of Apollo
  - [[#3702](https://github.com/seata/seata/pull/3702)] fix some comments
  - [[#3716](https://github.com/seata/seata/pull/3716)] fix the problem in the findTargetClass method
  - [[#3717](https://github.com/seata/seata/pull/3717)] fix typo of interval
  - [[#3773](https://github.com/seata/seata/pull/3773)] fix consul not found tc cluster
  - [[#3695](https://github.com/seata/seata/pull/3695)] fix mariadb unable to create XA connection
  - [[#3783](https://github.com/seata/seata/pull/3783)] fix the problem that store mode does not take effect
  - [[#3740](https://github.com/seata/seata/pull/3740)] fix that `LocalThread` is not cleared when the `Saga` transaction ends
  - [[#3792](https://github.com/seata/seata/pull/3792)] fix the Server can't find redis-host property
  - [[#3828](https://github.com/seata/seata/pull/3828)] fix StringUtils StackOverflowError
  - [[#3817](https://github.com/seata/seata/pull/3817)] fix TC SkyWalking topo calling node not gather
  - [[#3803](https://github.com/seata/seata/pull/3803)] fix ReflectionUtil throw unexpected exception
  - [[#3879](https://github.com/seata/seata/pull/3803)] fix postgresql multi schema throw not found channel exception
  - [[#3881](https://github.com/seata/seata/pull/3881)] fix getConfig with different default value return the first
  - [[#3897](https://github.com/seata/seata/pull/3897)] fix LocalDataTime type in FastjsonUndoLogParser can't be rollback
  - [[#3901](https://github.com/seata/seata/pull/3901)] fix seataio/seata-server servlet-api conflict
  - [[#3931](https://github.com/seata/seata/pull/3931)] fix the wrong path and filename when dump the jvm memory for analysis
  - [[#3976](https://github.com/seata/seata/pull/3976)] fix NPE cause by future timeout
  - [[#3946](https://github.com/seata/seata/pull/3946)] fix register branch and release lock failed when the size of rows that modified is greater than 1000 in oracle 
  - [[#3949](https://github.com/seata/seata/pull/3949)] fix the problem that `nacos-config.py` will not skip blank options. fix bug that split options may cause content loss
  - [[#3988](https://github.com/seata/seata/pull/3988)] fix the problem that nacos not found user when password has special characters
  - [[#3998](https://github.com/seata/seata/pull/3998)] fix the NPE of jedis multi.exec
  - [[#4011](https://github.com/seata/seata/pull/4011)] fix can not get properties of distributed-lock-table in springboot
  - [[#4025](https://github.com/seata/seata/pull/4025)] fix potential database resource leak
  - [[#4023](https://github.com/seata/seata/pull/4023)] fix the problem that the xid is not cleared in some scenes of dubbo
  - [[#4039](https://github.com/seata/seata/pull/4039)] fix RM did not clear XID after the local transaction threw an exception
  - [[#4032](https://github.com/seata/seata/pull/4032)] fix ApplicationContext already closed problem when Seata server using ShutdownHook to destroy
  - [[#4074](https://github.com/seata/seata/pull/4074)] fix prevents XA mode resource suspension
  - [[#4107](https://github.com/seata/seata/pull/4107)] fix deadlock problems during project construction
  - [[#4158](https://github.com/seata/seata/pull/4158)] fix the logback can't load the `RPC_PORT`
  - [[#4162](https://github.com/seata/seata/pull/4162)] fix correct built-in properties for redis registry
  - [[#4165](https://github.com/seata/seata/pull/4165)] fix `StringUtils.toString(obj)` throw `ClassCastException` when the obj is primitive data array
  - [[#4169](https://github.com/seata/seata/pull/4169)] fix xa mode originalConnection has been closed, cause PhaseTwo fail to execute
  - [[#4177](https://github.com/seata/seata/pull/4177)] fix the problem of accidentally releasing the global lock
  - [[#4174](https://github.com/seata/seata/pull/4174)] fix delete undo log connection already closed
  - [[#4189](https://github.com/seata/seata/pull/4189)] fix the `kafka-appender.xml` and `logstash-appender.xml`
  - [[#4213](https://github.com/seata/seata/pull/4213)] fix code for "sessionMode" not execute problem
  - [[#4220](https://github.com/seata/seata/pull/4220)] fix some problems with `zstd` compressor and add the version of the `kotlin-maven-plugin`
  - [[#4222](https://github.com/seata/seata/pull/4222)] fix could not rollback when insert field list is empty
  - [[#4233](https://github.com/seata/seata/pull/4233)] fix data remanence problems in lock and branch under specific circumstances.
  - [[#4276](https://github.com/seata/seata/pull/4276)] fix seata-test module UT not work
  - [[#4278](https://github.com/seata/seata/pull/4278)] fix the problem that mysql's Blob/Clob/NClob data type cannot be deserialized
  - [[#4302](https://github.com/seata/seata/pull/4302)] fix the problem that other ORMs may not be able to obtain the auto-incrementing primary key value
  - [[#4233](https://github.com/seata/seata/pull/4233)] fix data remanence problems in lock and branch under specific circumstances.
  - [[#4276](https://github.com/seata/seata/pull/4276)] fix seata-test module UT not work
  - [[#4278](https://github.com/seata/seata/pull/4278)] fix the problem that mysql's Blob/Clob/NClob data type cannot be deserialized
  - [[#4308](https://github.com/seata/seata/pull/4308)] fix the TableMetaCache parsing problem with the same table under multiple Postgresql schemas
  - [[#4326](https://github.com/seata/seata/pull/4326)] fix inability to build Executor when using mariadb driver
  - [[#4355](https://github.com/seata/seata/pull/4355)] fix mysql-loadbalance resource id error
  - [[#4310](https://github.com/seata/seata/pull/4310)] fix the problem that failed to obtain the self increment ID of MySQL database through "select last_insert_id"
  - [[#4331](https://github.com/seata/seata/pull/4331)] fix dirty write check exception that may occur when using ONLY_CARE_UPDATE_COLUMNS configuration
  - [[#4408](https://github.com/seata/seata/pull/4408)] fix the invalid environment variable in container env
  



   ### optimize：
  - [[#4163](https://github.com/seata/seata/pull/4163)] improve CONTRIBUTING docs
  - [[#3678](https://github.com/seata/seata/pull/3678)] supplement missing configuration and new version documents
  - [[#3654](https://github.com/seata/seata/pull/3654)] fix typo,applicationContex -> applicationContext
  - [[#3615](https://github.com/seata/seata/pull/3615)] asynchronous deletion after the transaction is committed
  - [[#3687](https://github.com/seata/seata/pull/3687)] fix the case that could not retry acquire global lock
  - [[#3689](https://github.com/seata/seata/pull/3689)] modify the attribute prefix in the file file.properties
  - [[#3528](https://github.com/seata/seata/pull/3528)] optimize the memory footprint of redis mode
  - [[#3700](https://github.com/seata/seata/pull/3700)] optimize the speed of buildLockKey
  - [[#3588](https://github.com/seata/seata/pull/3588)] optimize the logic of datasource auto proxy
  - [[#3626](https://github.com/seata/seata/pull/3626)] remove repeat change status
  - [[#3722](https://github.com/seata/seata/pull/3722)] add the basic code of distributed lock  
  - [[#3713](https://github.com/seata/seata/pull/3713)] unified the default value of enableClientBatchSendRequest
  - [[#3120](https://github.com/seata/seata/pull/3120)] optimize `Configuration` and add unit tests
  - [[#3735](https://github.com/seata/seata/pull/3735)] do not load `LoadBalance` if not necessary
  - [[#3770](https://github.com/seata/seata/pull/3770)] close the `Closeable` and optimize some code
  - [[#3627](https://github.com/seata/seata/pull/3627)] use TreeMap instead of the LinkedHashMap in TableMeta to compatible high level MySQL
  - [[#3760](https://github.com/seata/seata/pull/3760)] opt the logback's config of `seata-server`
  - [[#3765](https://github.com/seata/seata/pull/3765)] Transfer the operation of adding configuration class from 'AutoConfiguration' to 'EnvironmentPostProcessor'
  - [[#3730](https://github.com/seata/seata/pull/3730)] Refactoring the code of TCC mode
  - [[#3820](https://github.com/seata/seata/pull/3820)] add column `action_name` to the `tcc_fence_log`
  - [[#3738](https://github.com/seata/seata/pull/3738)] `JacksonUndoLogParser` supports to parsing `LocalDateTime`
  - [[#3794](https://github.com/seata/seata/pull/3794)] optimize the packaging of `seata-server`
  - [[#3795](https://github.com/seata/seata/pull/3795)] optimize zk registry lookup performance
  - [[#3840](https://github.com/seata/seata/pull/3840)] optimiza `apm-skwalking` operation method to generate rules
  - [[#3834](https://github.com/seata/seata/pull/3834)] optimize `seata-distribution` add `apm-seata-skywalking`
  - [[#3847](https://github.com/seata/seata/pull/3847)] optimize ConcurrentHashMap.newKeySet replace ConcurrentSet
  - [[#3311](https://github.com/seata/seata/pull/3311)] supports reading all configurations from a single Consul key
  - [[#3849](https://github.com/seata/seata/pull/3849)] optimize string concat
  - [[#3699](https://github.com/seata/seata/pull/3699)] optimize redis mock test
  - [[#3890](https://github.com/seata/seata/pull/3890)] optimize only the inserted fields are checked
  - [[#3895](https://github.com/seata/seata/pull/3895)] optimize decode exception
  - [[#3898](https://github.com/seata/seata/pull/3898)] add jib-maven-plugin
  - [[#3904](https://github.com/seata/seata/pull/3904)] ehance metrics and fix seata-server UT not work
  - [[#3212](https://github.com/seata/seata/pull/3212)] optimize recognize sql in limit and order by
  - [[#3905](https://github.com/seata/seata/pull/3905)] optimize nacos-config.sh to support ash
  - [[#3935](https://github.com/seata/seata/pull/3935)] optimize Send redis command at one time using pipeline
  - [[#3916](https://github.com/seata/seata/pull/3916)] optimize determine whether the server in the register is alive
  - [[#3918](https://github.com/seata/seata/pull/3918)] cache reflection results of the fields and methods
  - [[#3898](https://github.com/seata/seata/pull/3898)] add jib-maven-plugin
  - [[#3907](https://github.com/seata/seata/pull/3907)] optimize set server port
  - [[#3912](https://github.com/seata/seata/pull/3912)] support config JVM param in env
  - [[#3939](https://github.com/seata/seata/pull/3939)] use map instead of if else judge for more change in the future
  - [[#3955](https://github.com/seata/seata/pull/3955)] add a start banner for seata
  - [[#3954](https://github.com/seata/seata/pull/3954)] replace @Deprecated getOwnernName to getOwnerName in druid
  - [[#3981](https://github.com/seata/seata/pull/3981)] optimize service port priority
  - [[#4013](https://github.com/seata/seata/pull/4013)] optimize channel alive check
  - [[#3982](https://github.com/seata/seata/pull/3982)] optimize readme doc and upgrade some dependencies
  - [[#3949](https://github.com/seata/seata/pull/3949)] `nacos-config.py` support default parameters and optional input parameters
  - [[#3991](https://github.com/seata/seata/pull/3991)] disable listening in the FileConfiguration center in Springboot 
  - [[#3994](https://github.com/seata/seata/pull/3994)] Optimize the mechanism of periodically deleting tasks in the `tcc_fence_log` table
  - [[#3327](https://github.com/seata/seata/pull/3327)] supports reading all configurations from a single Etcd3 key
  - [[#4001](https://github.com/seata/seata/pull/4001)] support to read YML configuration from Nacos, Zookeeper, Consul, Etcd3
  - [[#4017](https://github.com/seata/seata/pull/4017)] optimize file configuration
  - [[#4018](https://github.com/seata/seata/pull/4018)] optimize Apollo configuration
  - [[#4019](https://github.com/seata/seata/pull/4019)] optimize Nacos、Consul、Zookeeper、Etcd3 configuration
  - [[#4034](https://github.com/seata/seata/pull/4034)] optimize Nacos, Consul, Zookeeper and Etcd3 configuration Junit test Class
  - [[#4055](https://github.com/seata/seata/pull/4055)] optimize NetUtil#getLocalAddress0
  - [[#4086](https://github.com/seata/seata/pull/4086)] optimize lazily load branch transactions and task scheduling
  - [[#4056](https://github.com/seata/seata/pull/4056)] optimize the DurationUtil
  - [[#4103](https://github.com/seata/seata/pull/4103)] optimize AbstractLockManager#collectRowLocks logic  
  - [[#3733](https://github.com/seata/seata/pull/3733)] optimize acquire lock logic
  - [[#4103](https://github.com/seata/seata/pull/4103)] optimize AbstractLockManager#collectRowLocks logic   
  - [[#4144](https://github.com/seata/seata/pull/4144)] support default configuration of tx-service-group    
  - [[#4157](https://github.com/seata/seata/pull/4157)] optimize client batch sending.   
  - [[#4191](https://github.com/seata/seata/pull/4191)] support rpc timeout can be customized.
  - [[#4216](https://github.com/seata/seata/pull/4216)] no more attempt to clean undolog for none AT mode
  - [[#4176](https://github.com/seata/seata/pull/4176)] use expire key instead hash when using redis as registry center.   
  - [[#4196](https://github.com/seata/seata/pull/4196)] tc batch response to client.
  - [[#4212](https://github.com/seata/seata/pull/4212)] optimize the interface of the console
  - [[#4216](https://github.com/seata/seata/pull/4216)] no more attempt to clean undolog for none AT user
  - [[#4237](https://github.com/seata/seata/pull/4237)] skip check lock when all the before image is empty
  - [[#4251](https://github.com/seata/seata/pull/4251)] optimize partial code handling
  - [[#4262](https://github.com/seata/seata/pull/4262)] optimize tcc module code handling
  - [[#4235](https://github.com/seata/seata/pull/4235)] optimize instance saved in eureka
  - [[#4277](https://github.com/seata/seata/pull/4277)] optimize acquire lock return fail-fast code in redis-pipeline mode.
  - [[#4284](https://github.com/seata/seata/pull/4284)] support authentication of MSE-Nacos with ak/sk
  - [[#4299](https://github.com/seata/seata/pull/4296)] optimize exceptions to make them friendly
  - [[#4300](https://github.com/seata/seata/pull/4300)] optimize let DefaultCoordinator invoke NettyRemotingServer's close method,no longer closed by ServerRunner
  - [[#4270](https://github.com/seata/seata/pull/4270)] improve the performance of global commit and global rollback, asynchronous branch transaction cleanup
  - [[#4303](https://github.com/seata/seata/pull/4303)] `tcc_fence_log` table hanging log records are deleted asynchronously
  - [[#4328](https://github.com/seata/seata/pull/4328)] upload configuration script support comments
  - [[#4305](https://github.com/seata/seata/pull/4305)] optimize acquire global lock fail error log print on tc
  - [[#4336](https://github.com/seata/seata/pull/4336)] add SQL exception prompt not supported by AT mode
  - [[#4359](https://github.com/seata/seata/pull/4359)] support configuration metadata read from environment variables
  - [[#4247](https://github.com/seata/seata/pull/4247)] add tests for `java17` and `springboot` in the `github/actions`
  - [[#4353](https://github.com/seata/seata/pull/4353)] Slimming down for the `seata-all.jar`
  - [[#4400](https://github.com/seata/seata/pull/4400)] asynchronous tasks handle global transactions in parallel
  - [[#4391](https://github.com/seata/seata/pull/4391)] commit/rollback retry timeout event
<<<<<<< HEAD
  - [[#4407](https://github.com/seata/seata/pull/4407)] file mode does not require lazy processing of sessions

=======
  - [[#4409](https://github.com/seata/seata/pull/4409)] add copyright header to test classes
  - [[#4282](https://github.com/seata/seata/pull/4282)] optimize build UndoItem logic
  - [[#4407](https://github.com/seata/seata/pull/4407)] file mode does not require lazy processing of sessions
>>>>>>> 4c88984c

  
  ### test:	



  Thanks to these contributors for their code commits. Please report an unintended omission.  	
  - [slievrly](https://github.com/slievrly) 
  - [a364176773](https://github.com/a364176773) 
  - [drgnchan](https://github.com/drgnchan) 
  - [caohdgege](https://github.com/caohdgege)
  - [ruanun](https://github.com/ruanun)
  - [huan415](https://github.com/huan415)
  - [h-zhi](https://github.com/h-zhi)
  - [cmonkey](https://github.com/cmonkey)
  - [tanzzj](https://github.com/tanzzj)
  - [selfishlover](https://github.com/selfishlover)
  - [13414850431](https://github.com/13414850431)
  - [lightClouds917](https://github.com/lightClouds917)
  - [ls9527](https://github.com/ls9527)
  - [xingfudeshi](https://github.com/xingfudeshi)
  - [wangliang181230](https://github.com/wangliang181230)
  - [spilledyear](https://github.com/spilledyear)
  - [kaka2code](https://github.com/kaka2code)
  - [objcoding](https://github.com/objcoding)
  - [iqinning](https://github.com/iqinning) 
  - [yujianfei1986](https://github.com/yujianfei1986)
  - [zhaoyuguang](https://github.com/zhaoyuguang)
  - [Rubbernecker](https://github.com/Rubbernecker)
  - [jsbxyyx](https://github.com/jsbxyyx)
  - [lvekee](https://github.com/lvekee)
  - [elrond-g](https://github.com/elrond-g)
  - [dmego](https://github.com/dmego)
  - [zhixing](https://github.com/chenlei3641)
  - [jameslcj](https://github.com/jameslcj)
  - [wfnuser](https://github.com/wfnuser)
  - [siyu](https://github.com/Pinocchio2018)
  - [zhouchuhang](https://github.com/zch0214)
  - [xujj](https://github.com/XBNGit)
  - [mengxzh](https://github.com/mengxzh)
  - [portman](https://github.com/iportman)
  - [lcmvs](https://github.com/lcmvs)
  - [pengten](https://github.com/pengten)
  - [miaoxueyu](https://github.com/miaoxueyu)
  - [anselleeyy](https://github.com/anselleeyy)
  - [GoodBoyCoder](https://github.com/GoodBoyCoder)
  - [xiaochangbai](https://github.com/xiaochangbai)
  - [doubleDimple](https://github.com/doubleDimple)
  - [imherewait](https://github.com/imherewait)
  - [wangyuewen](https://github.com/2858917634)
  - [Bughue](https://github.com/Bughue)
  - [liuqiufeng](https://github.com/liuqiufeng)



  Also, we receive many valuable issues, questions and advices from our community. Thanks for you all.	

   #### Link	

   - **Seata:** https://github.com/seata/seata  	
   - **Seata-Samples:** https://github.com/seata/seata-samples   	
   - **Release:** https://github.com/seata/seata/releases	
   - **WebSite:** https://seata.io	


</details><|MERGE_RESOLUTION|>--- conflicted
+++ resolved
@@ -193,14 +193,9 @@
   - [[#4353](https://github.com/seata/seata/pull/4353)] Slimming down for the `seata-all.jar`
   - [[#4400](https://github.com/seata/seata/pull/4400)] asynchronous tasks handle global transactions in parallel
   - [[#4391](https://github.com/seata/seata/pull/4391)] commit/rollback retry timeout event
-<<<<<<< HEAD
-  - [[#4407](https://github.com/seata/seata/pull/4407)] file mode does not require lazy processing of sessions
-
-=======
   - [[#4409](https://github.com/seata/seata/pull/4409)] add copyright header to test classes
   - [[#4282](https://github.com/seata/seata/pull/4282)] optimize build UndoItem logic
   - [[#4407](https://github.com/seata/seata/pull/4407)] file mode does not require lazy processing of sessions
->>>>>>> 4c88984c
 
   
   ### test:	
