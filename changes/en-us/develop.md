Add changes here for all PR submitted to the develop branch.

<!-- Please add the `changes` to the following location(feature/bugfix/optimize/test) based on the type of PR -->

### feature:
- [[#xxx](https://github.com/seata/seata/pull/xxx)] support xxx

### bugfix:
- [[#5194](https://github.com/seata/seata/pull/5194)] fix wrong keyword order for oracle when creating a table
- [[#5021](https://github.com/seata/seata/pull/5201)] Fix JDK Reflection for Spring origin proxy failed in JDK17
- [[#5023](https://github.com/seata/seata/pull/5203)] Fix `seata-core` dependency transitive conflict in `seata-dubbo`
- [[#5224](https://github.com/seata/seata/pull/5224)] fix oracle initialize script index_name is duplicate 
- [[#5233](https://github.com/seata/seata/pull/5233)] fix the inconsistent configuration item names related to LoadBalance
- [[#5266](https://github.com/seata/seata/pull/5265)] fix server console has queried the released lock
- [[#5245](https://github.com/seata/seata/pull/5245)] fix the incomplete dependency of distribution module
- [[#5239](https://github.com/seata/seata/pull/5239)] fix `getConfig` throw `ClassCastException` when use JDK proxy
- [[#5281](https://github.com/seata/seata/pull/5281)] parallel request handle throw IndexOutOfBoundsException
- [[#5288](https://github.com/seata/seata/pull/5288)] fix auto-increment of pk columns in Oracle in AT mode
- [[#5287](https://github.com/seata/seata/pull/5287)] fix auto-increment of pk columns in PostgreSQL in AT mode
- [[#5299](https://github.com/seata/seata/pull/5299)] fix GlobalSession deletion when retry rollback or retry commit timeout
- [[#5307](https://github.com/seata/seata/pull/5307)] fix that keywords don't add escaped characters
- [[#5311](https://github.com/seata/seata/pull/5311)] remove RollbackRetryTimeout sessions during in file storage recover
- [[#5316](https://github.com/seata/seata/pull/5316)] fix G1 jvm parameter in jdk8
- [[#5321](https://github.com/seata/seata/pull/5321)] fix When the rollback logic on the TC side returns RollbackFailed, the custom FailureHandler is not executed
- [[#5332](https://github.com/seata/seata/pull/5332)] fix bugs found in unit tests


### optimize:
- [[#5208](https://github.com/seata/seata/pull/5208)] optimize throwable getCause once more
- [[#5212](https://github.com/seata/seata/pull/5212)] optimize log message level
- [[#5237](https://github.com/seata/seata/pull/5237)] optimize exception log message print(EnhancedServiceLoader.loadFile#cahtch)
- [[#5089](https://github.com/seata/seata/pull/5089)] optimize the check of the delay value of the TCC fence log clean task
- [[#5243](https://github.com/seata/seata/pull/5243)] optimize kryo 5.4.0 optimize compatibility with jdk17
- [[#5153](https://github.com/seata/seata/pull/5153)] Only AT mode try to get channel with other app
- [[#5177](https://github.com/seata/seata/pull/5177)] If `server.session.enable-branch-async-remove` is true, delete the branch asynchronously and unlock it synchronously.
- [[#5273](https://github.com/seata/seata/pull/5273)] Optimize the compilation configuration of the `protobuf-maven-plugin` plug-in to solve the problem of too long command lines in higher versions.
- [[#5303](https://github.com/seata/seata/pull/5303)] remove startup script the -Xmn configuration
- [[#5325](https://github.com/seata/seata/pull/5325)] add store mode,config type and registry type log info
- [[#5315](https://github.com/seata/seata/pull/5315)] optimize the log of SPI
- [[#5323](https://github.com/seata/seata/pull/5323)] add time info for global transaction timeout log

### security:
- [[#5172](https://github.com/seata/seata/pull/5172)] fix some security vulnerabilities

### test:
- [[#5380](https://github.com/seata/seata/pull/5380)] fix UpdateExecutorTest failed
<<<<<<< HEAD
=======
- [[#5382](https://github.com/seata/seata/pull/5382)] fix multi spring version test failed
>>>>>>> 00ca98c7

Thanks to these contributors for their code commits. Please report an unintended omission.

<!-- Please make sure your Github ID is in the list below -->
- [slievrly](https://github.com/slievrly)
- [xssdpgy](https://github.com/xssdpgy)
- [albumenj](https://github.com/albumenj)
- [PeppaO](https://github.com/PeppaO)
- [yuruixin](https://github.com/yuruixin)
- [dmego](https://github.com/dmego)
- [CrazyLionLi](https://github.com/JavaLionLi)
- [xingfudeshi](https://github.com/xingfudeshi)
- [Bughue](https://github.com/Bughue)
- [pengten](https://github.com/pengten)
- [wangliang181230](https://github.com/wangliang181230)
- [GoodBoyCoder](https://github.com/GoodBoyCoder)
- [a364176773](https://github.com/a364176773)
- [isharpever](https://github.com/isharpever)
- [ZhangShiYeChina](https://github.com/ZhangShiYeChina)
- [mxsm](https://github.com/mxsm)
- [l81893521](https://github.com/l81893521)
- [liuqiufeng](https://github.com/liuqiufeng)


Also, we receive many valuable issues, questions and advices from our community. Thanks for you all.<|MERGE_RESOLUTION|>--- conflicted
+++ resolved
@@ -44,10 +44,7 @@
 
 ### test:
 - [[#5380](https://github.com/seata/seata/pull/5380)] fix UpdateExecutorTest failed
-<<<<<<< HEAD
-=======
 - [[#5382](https://github.com/seata/seata/pull/5382)] fix multi spring version test failed
->>>>>>> 00ca98c7
 
 Thanks to these contributors for their code commits. Please report an unintended omission.
 
