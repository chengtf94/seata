server:
  port: 7091

spring:
  application:
    name: seata-server

logging:
  config: classpath:logback-spring.xml
  file:
    path: ${user.home}/logs/seata
  extend:
    logstash-appender:
      destination: 127.0.0.1:4560
    kafka-appender:
      bootstrap-servers: 127.0.0.1:9092
      topic: logback_to_logstash

seata:
  config:
    # support: nacos 、 consul 、 apollo 、 zk  、 etcd3
    type: file
    nacos:
      server-addr: 127.0.0.1:8848
      namespace:
      group: SEATA_GROUP
      username:
      password:
      data-id: seataServer.properties
    consul:
      server-addr: 127.0.0.1:8500
      acl-token:
      key: seata.properties
    apollo:
      appId: seata-server
      apollo-meta: http://192.168.1.204:8801
      apollo-config-service: http://192.168.1.204:8080
      namespace: application
      apollo-access-key-secret:
      cluster: seata
    zk:
      server-addr: 127.0.0.1:2181
      session-timeout: 6000
      connect-timeout: 2000
      username:
      password:
      node-path: /seata/seata.properties
    etcd3:
      server-addr: http://localhost:2379
      key: seata.properties
  registry:
    # support: nacos 、 eureka 、 redis 、 zk  、 consul 、 etcd3 、 sofa
    type: file
    preferred-networks: 30.240.*
    nacos:
      application: seata-server
      server-addr: 127.0.0.1:8848
      group: SEATA_GROUP
      namespace:
      cluster: default
      username:
      password:
    eureka:
      service-url: http://localhost:8761/eureka
      application: default
      weight: 1
    redis:
      server-addr: localhost:6379
      db: 0
      password:
      cluster: default
      timeout: 0
    zk:
      cluster: default
      server-addr: 127.0.0.1:2181
      session-timeout: 6000
      connect-timeout: 2000
      username: ""
      password: ""
    consul:
      cluster: default
      server-addr: 127.0.0.1:8500
      acl-token:
    etcd3:
      cluster: default
      server-addr: http://localhost:2379
    sofa:
      server-addr: 127.0.0.1:9603
      application: default
      region: DEFAULT_ZONE
      datacenter: DefaultDataCenter
      cluster: default
      group: SEATA_GROUP
      address-wait-time: 3000

  server:
<<<<<<< HEAD
    raft:
      cluster:
      snapshotInterval: 600
      applyBatch: 32
      maxAppendBufferSize: 262144
      maxReplicatorInflightMsgs: 256
      disruptorBufferSize: 16384
      electionTimeoutMs: 1000
      reporterEnabled: false
      reporterInitialDelay: 30
    service-port: 8091
=======
    service-port: 8091 #If not configured, the default is '${server.port} + 1000'
>>>>>>> 57789c21
    max-commit-retry-timeout: -1
    max-rollback-retry-timeout: -1
    rollback-retry-timeout-unlock-enable: false
    enableCheckAuth: true
    retryDeadThreshold: 130000
    recovery:
      committing-retry-period: 1000
      asyn-committing-retry-period: 1000
      rollbacking-retry-period: 1000
      timeout-retry-period: 1000
    undo:
      log-save-days: 7
      log-delete-period: 86400000
  store:
    # support: file 、 db 、 redis 、 raft
    mode: file
    session:
      mode: file
    lock:
      mode: file
    file:
      dir: sessionStore
      max-branch-session-size: 16384
      max-global-session-size: 512
      file-write-buffer-cache-size: 16384
      session-reload-read-size: 100
      flush-disk-mode: async
    db:
      datasource: druid
      db-type: mysql
      driver-class-name: com.mysql.jdbc.Driver
      url: jdbc:mysql://127.0.0.1:3306/seata?rewriteBatchedStatements=true
      user: mysql
      password: mysql
      min-conn: 5
      max-conn: 100
      global-table: global_table
      branch-table: branch_table
      lock-table: lock_table
      distributed-lock-table: distributed_lock
      query-limit: 100
      max-wait: 5000
    redis:
      mode: single
      database: 0
      min-conn: 1
      max-conn: 10
      password:
      max-total: 100
      query-limit: 100
      single:
        host: 127.0.0.1
        port: 6379
      sentinel:
        master-name:
        sentinel-hosts:
  metrics:
    enabled: false
    registry-type: compact
    exporter-list: prometheus
    exporter-prometheus-port: 9898<|MERGE_RESOLUTION|>--- conflicted
+++ resolved
@@ -94,7 +94,6 @@
       address-wait-time: 3000
 
   server:
-<<<<<<< HEAD
     raft:
       cluster:
       snapshotInterval: 600
@@ -105,10 +104,7 @@
       electionTimeoutMs: 1000
       reporterEnabled: false
       reporterInitialDelay: 30
-    service-port: 8091
-=======
     service-port: 8091 #If not configured, the default is '${server.port} + 1000'
->>>>>>> 57789c21
     max-commit-retry-timeout: -1
     max-rollback-retry-timeout: -1
     rollback-retry-timeout-unlock-enable: false
