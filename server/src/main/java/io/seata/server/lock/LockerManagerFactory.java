--- conflicted
+++ resolved
@@ -51,6 +51,7 @@
         init(null);
     }
 
+
     public static void init(LockMode lockMode) {
         if (LOCK_MANAGER == null) {
             synchronized (LockerManagerFactory.class) {
@@ -58,19 +59,9 @@
                     if (null == lockMode) {
                         lockMode = StoreConfig.getLockMode();
                     }
-<<<<<<< HEAD
-                    if (StoreMode.contains(lockMode)) {
-                        if (StringUtils.equalsIgnoreCase(lockMode, StoreMode.FILE.getName())
-                            && StoreMode.RAFT.getName().equalsIgnoreCase(
-                                CONFIG.getConfig(ConfigurationKeys.STORE_MODE, SERVER_DEFAULT_STORE_MODE))) {
-                            lockMode = StoreMode.RAFT.getName();
-                        }
-                        LOCK_MANAGER = EnhancedServiceLoader.load(LockManager.class, lockMode);
-=======
                     //if not exist the lock mode, throw exception
                     if (null != StoreConfig.StoreMode.get(lockMode.name())) {
                         LOCK_MANAGER = EnhancedServiceLoader.load(LockManager.class, lockMode.getName());
->>>>>>> 6c1c8575
                     }
                 }
             }
