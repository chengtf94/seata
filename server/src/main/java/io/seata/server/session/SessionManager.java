--- conflicted
+++ resolved
@@ -124,28 +124,5 @@
      */
     <T> T lockAndExecute(GlobalSession globalSession, GlobalSession.LockCallable<T> lockCallable)
             throws TransactionException;
-<<<<<<< HEAD
 
-    /**
-     * scheduled lock
-     *
-     * @param key the lock key
-     * @return the boolean
-     */
-    default boolean scheduledLock(String key) {
-        return RaftServerFactory.getInstance().isLeader();
-    }
-
-    /**
-     * un scheduled lock
-     *
-     * @param key the lock key
-     * @return the boolean
-     */
-    default boolean unScheduledLock(String key) {
-        return true;
-    }
-
-=======
->>>>>>> 8ee245ba
 }