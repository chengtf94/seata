--- conflicted
+++ resolved
@@ -21,14 +21,8 @@
 import java.util.concurrent.CompletableFuture;
 
 import io.seata.common.ConfigurationKeys;
-<<<<<<< HEAD
 import io.seata.common.exception.StoreException;
 import io.seata.core.model.LockStatus;
-import org.slf4j.Logger;
-import org.slf4j.LoggerFactory;
-
-=======
->>>>>>> 6c1c8575
 import io.seata.common.XID;
 import io.seata.common.exception.ShouldNeverHappenException;
 import io.seata.common.loader.EnhancedServiceLoader;
@@ -38,32 +32,23 @@
 import io.seata.config.ConfigurationFactory;
 import io.seata.core.exception.TransactionException;
 import io.seata.core.model.GlobalStatus;
-import io.seata.core.model.LockStatus;
 import io.seata.core.store.DistributedLockDO;
 import io.seata.core.store.DistributedLocker;
-<<<<<<< HEAD
-import io.seata.core.store.StoreMode;
 import io.seata.server.lock.LockManager;
 import io.seata.server.lock.distributed.DistributedLockerFactory;
 import io.seata.server.raft.RaftServer;
 import io.seata.server.raft.RaftServerFactory;
 import io.seata.server.storage.file.lock.FileLockManager;
-
-import static io.seata.common.DefaultValues.DEFAULT_SESSION_STORE_FILE_DIR;
-import static io.seata.common.DefaultValues.SERVER_DEFAULT_STORE_MODE;
-import static io.seata.core.constants.ConfigurationKeys.SERVER_RAFT_PORT_CAMEL;
-import static io.seata.core.constants.ConfigurationKeys.SERVER_SERVICE_PORT_CAMEL;
-import static java.io.File.separator;
-=======
-import io.seata.server.lock.distributed.DistributedLockerFactory;
 import io.seata.server.store.StoreConfig;
 import io.seata.server.store.StoreConfig.SessionMode;
 import org.slf4j.Logger;
 import org.slf4j.LoggerFactory;
 
+import static java.io.File.separator;
 import static io.seata.common.DefaultValues.DEFAULT_DISTRIBUTED_LOCK_EXPIRE_TIME;
-
->>>>>>> 6c1c8575
+import static io.seata.common.DefaultValues.DEFAULT_SESSION_STORE_FILE_DIR;
+import static io.seata.core.constants.ConfigurationKeys.SERVER_RAFT_PORT_CAMEL;
+import static io.seata.core.constants.ConfigurationKeys.SERVER_SERVICE_PORT_CAMEL;
 /**
  * The type Session holder.
  *
@@ -131,75 +116,47 @@
                 new Object[]{RETRY_COMMITTING_SESSION_MANAGER_NAME});
             RETRY_ROLLBACKING_SESSION_MANAGER = EnhancedServiceLoader.load(SessionManager.class, SessionMode.DB.getName(),
                 new Object[]{RETRY_ROLLBACKING_SESSION_MANAGER_NAME});
-<<<<<<< HEAD
-        } else if (StoreMode.RAFT.equals(storeMode) || StoreMode.FILE.equals(storeMode)) {
+        } else if (SessionMode.RAFT.equals(sessionMode) || SessionMode.FILE.equals(sessionMode)) {
             String sessionStorePath = CONFIG.getConfig(ConfigurationKeys.STORE_FILE_DIR, DEFAULT_SESSION_STORE_FILE_DIR)
                 + separator + System.getProperty(SERVER_SERVICE_PORT_CAMEL);
             if (StringUtils.isBlank(sessionStorePath)) {
                 throw new StoreException("the {store.file.dir} is empty.");
             }
-            if (StoreMode.RAFT.equals(storeMode)) {
-                ROOT_SESSION_MANAGER = EnhancedServiceLoader.load(SessionManager.class, StoreMode.RAFT.getName(),
+            if (SessionMode.RAFT.equals(sessionMode)) {
+                ROOT_SESSION_MANAGER = EnhancedServiceLoader.load(SessionManager.class, SessionMode.RAFT.getName(),
                         new Object[] {ROOT_SESSION_MANAGER_NAME, sessionStorePath});
             } else {
-                ROOT_SESSION_MANAGER = EnhancedServiceLoader.load(SessionManager.class, StoreMode.FILE.getName(),
+                ROOT_SESSION_MANAGER = EnhancedServiceLoader.load(SessionManager.class, SessionMode.FILE.getName(),
                         new Object[] {ROOT_SESSION_MANAGER_NAME, sessionStorePath});
             }
             ASYNC_COMMITTING_SESSION_MANAGER = ROOT_SESSION_MANAGER;
             RETRY_COMMITTING_SESSION_MANAGER = ROOT_SESSION_MANAGER;
             RETRY_ROLLBACKING_SESSION_MANAGER = ROOT_SESSION_MANAGER;
-        } else if (StoreMode.REDIS.equals(storeMode)) {
-            ROOT_SESSION_MANAGER = EnhancedServiceLoader.load(SessionManager.class, StoreMode.REDIS.getName());
-=======
-
-            DISTRIBUTED_LOCKER = DistributedLockerFactory.getDistributedLocker(SessionMode.DB.getName());
-        } else if (SessionMode.FILE.equals(sessionMode)) {
-            String sessionStorePath = CONFIG.getConfig(ConfigurationKeys.STORE_FILE_DIR,
-                    DEFAULT_SESSION_STORE_FILE_DIR);
-            if (StringUtils.isBlank(sessionStorePath)) {
-                throw new StoreException("the {store.file.dir} is empty.");
-            }
-            ROOT_SESSION_MANAGER = EnhancedServiceLoader.load(SessionManager.class, SessionMode.FILE.getName(),
-                new Object[]{ROOT_SESSION_MANAGER_NAME, sessionStorePath});
-            ASYNC_COMMITTING_SESSION_MANAGER = ROOT_SESSION_MANAGER;
-            RETRY_COMMITTING_SESSION_MANAGER = ROOT_SESSION_MANAGER;
-            RETRY_ROLLBACKING_SESSION_MANAGER = ROOT_SESSION_MANAGER;
-
-            DISTRIBUTED_LOCKER = DistributedLockerFactory.getDistributedLocker(SessionMode.FILE.getName());
         } else if (SessionMode.REDIS.equals(sessionMode)) {
             ROOT_SESSION_MANAGER = EnhancedServiceLoader.load(SessionManager.class, SessionMode.REDIS.getName());
->>>>>>> 6c1c8575
             ASYNC_COMMITTING_SESSION_MANAGER = EnhancedServiceLoader.load(SessionManager.class,
                 SessionMode.REDIS.getName(), new Object[]{ASYNC_COMMITTING_SESSION_MANAGER_NAME});
             RETRY_COMMITTING_SESSION_MANAGER = EnhancedServiceLoader.load(SessionManager.class,
                 SessionMode.REDIS.getName(), new Object[]{RETRY_COMMITTING_SESSION_MANAGER_NAME});
             RETRY_ROLLBACKING_SESSION_MANAGER = EnhancedServiceLoader.load(SessionManager.class,
-<<<<<<< HEAD
-                StoreMode.REDIS.getName(), new Object[] {RETRY_ROLLBACKING_SESSION_MANAGER_NAME});
-=======
-                SessionMode.REDIS.getName(), new Object[]{RETRY_ROLLBACKING_SESSION_MANAGER_NAME});
+                SessionMode.REDIS.getName(), new Object[] {RETRY_ROLLBACKING_SESSION_MANAGER_NAME});
 
             DISTRIBUTED_LOCKER = DistributedLockerFactory.getDistributedLocker(SessionMode.REDIS.getName());
->>>>>>> 6c1c8575
         } else {
             // unknown store
             throw new IllegalArgumentException("unknown store mode:" + sessionMode.getName());
         }
-<<<<<<< HEAD
         RaftServerFactory.getInstance().init(XID.getIpAddress(),
             Integer.parseInt(System.getProperty(SERVER_RAFT_PORT_CAMEL, "9091")));
         if (RaftServerFactory.getInstance().getRaftServer() != null) {
-            DISTRIBUTED_LOCKER = DistributedLockerFactory.getDistributedLocker(StoreMode.RAFT.getName());
+            DISTRIBUTED_LOCKER = DistributedLockerFactory.getDistributedLocker(SessionMode.RAFT.getName());
         } else {
-            DISTRIBUTED_LOCKER = DistributedLockerFactory.getDistributedLocker(storeMode.getName());
+            DISTRIBUTED_LOCKER = DistributedLockerFactory.getDistributedLocker(sessionMode.getName());
         }
         if (RaftServerFactory.getInstance().isRaftMode()) {
             return;
         }
-        reload(storeMode);
-=======
         reload(sessionMode);
->>>>>>> 6c1c8575
     }
 
     /**
@@ -207,25 +164,22 @@
      *
      * @param sessionMode the mode of store
      */
-<<<<<<< HEAD
-    protected static void reload(StoreMode storeMode) {
-=======
     protected static void reload(SessionMode sessionMode) {
-
->>>>>>> 6c1c8575
         if (ROOT_SESSION_MANAGER instanceof Reloadable) {
             ((Reloadable)ROOT_SESSION_MANAGER).reload();
-            reload(ROOT_SESSION_MANAGER.allSessions(), storeMode);
-        }
-    }
-
-    public static void reload(Collection<GlobalSession> allSessions, StoreMode storeMode) {
+            reload(ROOT_SESSION_MANAGER.allSessions(), sessionMode);
+        } else {
+            reload(null, sessionMode);
+        }
+    }
+
+    public static void reload(Collection<GlobalSession> allSessions, SessionMode storeMode) {
         reload(allSessions, storeMode, true);
     }
 
-<<<<<<< HEAD
-    public static void reload(Collection<GlobalSession> allSessions,StoreMode storeMode, boolean acquireLock) {
-        if (CollectionUtils.isNotEmpty(allSessions)) {
+    public static void reload(Collection<GlobalSession> allSessions,SessionMode storeMode, boolean acquireLock) {
+        if ((SessionMode.FILE == storeMode || SessionMode.RAFT == storeMode)
+            && CollectionUtils.isNotEmpty(allSessions)) {
             for (GlobalSession globalSession : allSessions) {
                 GlobalStatus globalStatus = globalSession.getStatus();
                 switch (globalStatus) {
@@ -248,32 +202,6 @@
                         break;
                     default: {
                         if (acquireLock) {
-=======
-        if (SessionMode.FILE.equals(sessionMode)) {
-            Collection<GlobalSession> allSessions = ROOT_SESSION_MANAGER.allSessions();
-            if (CollectionUtils.isNotEmpty(allSessions)) {
-                for (GlobalSession globalSession : allSessions) {
-                    GlobalStatus globalStatus = globalSession.getStatus();
-                    switch (globalStatus) {
-                        case UnKnown:
-                        case Committed:
-                        case CommitFailed:
-                        case Rollbacked:
-                        case RollbackFailed:
-                        case TimeoutRollbacked:
-                        case TimeoutRollbackFailed:
-                        case Finished:
-                            removeInErrorState(globalSession);
-                            break;
-                        case AsyncCommitting:
-                            queueToAsyncCommitting(globalSession);
-                            break;
-                        case Committing:
-                        case CommitRetrying:
-                            queueToRetryCommit(globalSession);
-                            break;
-                        default: {
->>>>>>> 6c1c8575
                             lockBranchSessions(globalSession.getSortedBranches());
                             if (GlobalStatus.Rollbacking.equals(globalSession.getStatus())
                                 || GlobalStatus.TimeoutRollbacking.equals(globalSession.getStatus())) {
@@ -287,10 +215,11 @@
                             case TimeoutRollbacking:
                             case TimeoutRollbackRetrying:
                                 globalSession.getBranchSessions().parallelStream().forEach(branchSession -> {
-                                    if (storeMode == StoreMode.RAFT) {
+                                    if (storeMode == SessionMode.RAFT) {
                                         if (globalSession.getStatus() == GlobalStatus.Rollbacking) {
                                             globalSession.setStatus(GlobalStatus.RollbackRetrying);
-                                            LOGGER.info("xid :{} change status RollbackRetrying", globalSession.getXid());
+                                            LOGGER.info("xid :{} change status RollbackRetrying",
+                                                globalSession.getXid());
                                         }
                                     }
                                     branchSession.setLockStatus(LockStatus.Rollbacking);
@@ -298,7 +227,7 @@
                                 queueToRetryRollback(globalSession);
                                 break;
                             case Begin:
-                                if (storeMode == StoreMode.RAFT) {
+                                if (storeMode == SessionMode.RAFT) {
                                     globalSession.setStatus(GlobalStatus.RollbackRetrying);
                                     LOGGER.info("xid :{} change status RollbackRetrying", globalSession.getXid());
                                     queueToRetryRollback(globalSession);
@@ -363,7 +292,7 @@
 
     private static void lockBranchSessions(List<BranchSession> branchSessions) {
         FileLockManager fileLockManager =
-                (FileLockManager)EnhancedServiceLoader.load(LockManager.class, StoreMode.FILE.getName());
+                (FileLockManager)EnhancedServiceLoader.load(LockManager.class, SessionMode.FILE.getName());
         branchSessions.forEach(branchSession -> {
             try {
                 if (StringUtils.isNotBlank(branchSession.getLockKey())) {
