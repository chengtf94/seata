--- conflicted
+++ resolved
@@ -24,15 +24,9 @@
 import java.util.LinkedHashMap;
 import java.util.List;
 import java.util.Map;
-<<<<<<< HEAD
 import java.util.Optional;
-=======
-import java.util.Date;
 import java.util.Objects;
-import java.util.Optional;
-import java.util.Collections;
 import java.util.Set;
->>>>>>> 2a20f0f3
 import java.util.function.Function;
 import java.util.stream.Collectors;
 
@@ -106,14 +100,11 @@
      */
     private static final String REDIS_SEATA_STATUS_PREFIX = "SEATA_STATUS_";
 
-<<<<<<< HEAD
-=======
     /**the key of global transaction status for begin*/
     private static final String REDIS_SEATA_BEGIN_TRANSACTIONS_KEY = "SEATA_BEGIN_TRANSACTIONS";
 
     private static volatile RedisTransactionStoreManager instance;
 
->>>>>>> 2a20f0f3
     private static final String OK = "OK";
 
     /**
@@ -125,6 +116,20 @@
      * The Log query limit.
      */
     protected int logQueryLimit;
+
+    /**
+     * Get the instance.
+     */
+    public static RedisTransactionStoreManager getInstance() {
+        if (instance == null) {
+            synchronized (RedisTransactionStoreManager.class) {
+                if (instance == null) {
+                    instance = new RedisTransactionStoreManager();
+                }
+            }
+        }
+        return instance;
+    }
 
     /**
      * init map to constructor
@@ -359,14 +364,6 @@
 
             String previousGmtModified = statusAndGmtModified.get(1);
             Transaction multi = jedis.multi();
-<<<<<<< HEAD
-            Map<String, String> map = new HashMap<>(2);
-            map.put(REDIS_KEY_GLOBAL_STATUS, String.valueOf(status));
-            map.put(REDIS_KEY_GLOBAL_GMT_MODIFIED, String.valueOf((new Date()).getTime()));
-            multi.hmset(globalKey, map);
-            multi.lrem(buildGlobalStatus(Integer.valueOf(previousStatus)), 0, xid);
-            multi.rpush(buildGlobalStatus(status), xid);
-=======
             Map<String,String> map = new HashMap<>(2);
             map.put(REDIS_KEY_GLOBAL_STATUS,String.valueOf(globalTransactionDO.getStatus()));
             map.put(REDIS_KEY_GLOBAL_GMT_MODIFIED,String.valueOf((new Date()).getTime()));
@@ -374,7 +371,6 @@
             multi.lrem(buildGlobalStatus(Integer.valueOf(previousStatus)), 0, xid);
             multi.rpush(buildGlobalStatus(globalTransactionDO.getStatus()), xid);
             multi.zrem(REDIS_SEATA_BEGIN_TRANSACTIONS_KEY, globalKey);
->>>>>>> 2a20f0f3
             List<Object> exec = multi.exec();
             if (CollectionUtils.isEmpty(exec)) {
                 //The data has changed by another tc, so we still think the modification is successful.
@@ -405,11 +401,7 @@
                     jedis.rpush(buildGlobalStatus(Integer.valueOf(previousStatus)), xid);
                 }
                 if (rpush > 0) {
-<<<<<<< HEAD
                     jedis.lrem(buildGlobalStatus(status), 0, xid);
-=======
-                    jedis.lrem(buildGlobalStatus(globalTransactionDO.getStatus()), 0, xid);
->>>>>>> 2a20f0f3
                 }
                 return false;
             }
