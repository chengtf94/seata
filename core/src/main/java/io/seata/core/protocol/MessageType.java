--- conflicted
+++ resolved
@@ -70,6 +70,11 @@
      * The constant TYPE_GLOBAL_LOCK_QUERY_RESULT.
      */
     short TYPE_GLOBAL_LOCK_QUERY_RESULT = 22;
+
+    /**
+     * the constant TYPE_NOTIFY_LEADER
+     */
+    short TYPE_NOTIFY_LEADER = 23;
 
     /**
      * the constant TYPE_RAFT_METADATA
@@ -150,14 +155,8 @@
     short TYPE_HEARTBEAT_MSG = 120;
 
     /**
-<<<<<<< HEAD
-     * the constant TYPE_NOTIFY_LEADER
-     */
-    short TYPE_NOTIFY_LEADER = 23;
-
-=======
      * the constant TYPE_BATCH_RESULT_MSG
      */
     short TYPE_BATCH_RESULT_MSG = 121;
->>>>>>> 76b3e88d
+
 }