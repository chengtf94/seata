--- conflicted
+++ resolved
@@ -36,11 +36,7 @@
     /**
      * The constant CURRENT.
      */
-<<<<<<< HEAD
-    private static final String CURRENT = "1.7.0-native-rc3-SNAPSHOT";
-=======
     private static final String CURRENT = VersionInfo.VERSION;
->>>>>>> 00ca98c7
     private static final String VERSION_0_7_1 = "0.7.1";
     private static final String VERSION_1_5_0 = "1.5.0";
     private static final int MAX_VERSION_DOT = 3;
@@ -122,10 +118,6 @@
         }
 
         String[] parts = StringUtils.split(version, '.');
-<<<<<<< HEAD
-
-=======
->>>>>>> 00ca98c7
         int size = parts.length;
         if (size > MAX_VERSION_DOT + 1) {
             throw new IncompatibleVersionException("incompatible version format:" + version);
