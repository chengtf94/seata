/*
 *  Copyright 1999-2019 Seata.io Group.
 *
 *  Licensed under the Apache License, Version 2.0 (the "License");
 *  you may not use this file except in compliance with the License.
 *  You may obtain a copy of the License at
 *
 *       http://www.apache.org/licenses/LICENSE-2.0
 *
 *  Unless required by applicable law or agreed to in writing, software
 *  distributed under the License is distributed on an "AS IS" BASIS,
 *  WITHOUT WARRANTIES OR CONDITIONS OF ANY KIND, either express or implied.
 *  See the License for the specific language governing permissions and
 *  limitations under the License.
 */
package io.seata.core.constants;

/**
 * The type Configuration keys.
 *
 * @author slievrly
 */
public interface ConfigurationKeys {

    /**
     * The constant SEATA_PREFIX.
     */
    String SEATA_PREFIX = "seata.";

    /**
     * The constant SERVICE_PREFIX.
     */
    String SERVICE_PREFIX = "service.";

    /**
     * The constant STORE_PREFIX.
     */
    String STORE_PREFIX = "store.";

    /**
     * The constant SESSION_PREFIX.
     */
    String SESSION_PREFIX = "session.";

    /**
     * The constant STORE_SESSION_PREFIX.
     */
    String STORE_SESSION_PREFIX = STORE_PREFIX + SESSION_PREFIX;

    /**
     * The constant MODE.
     */
    String MODE = "mode";

    /**
     * The constant STORE_MODE.
     */
    String STORE_MODE = STORE_PREFIX + MODE;

    /**
     * The constant SERVER_STORE_MODE.
     */
    String SERVER_STORE_MODE = SEATA_PREFIX + STORE_PREFIX + MODE;

    /**
     * The constant STORE_LOCK_MODE.
     */
    String STORE_LOCK_MODE = STORE_PREFIX + "lock." + MODE;

    /**
     * The constant SERVER_STORE_LOCK_MODE.
     */
    String SERVER_STORE_LOCK_MODE = SEATA_PREFIX + STORE_PREFIX + "lock." + MODE;

    /**
     * The constant STORE_SESSION_MODE.
     */
    String STORE_SESSION_MODE = STORE_SESSION_PREFIX + MODE;

    /**
     * The constant SERVER_STORE_SESSION_MODE.
     */
    String SERVER_STORE_SESSION_MODE = SEATA_PREFIX + STORE_SESSION_PREFIX + MODE;

    /**
     * The constant STORE_PUBLIC_KEY.
     */
    String STORE_PUBLIC_KEY = STORE_PREFIX + "publicKey";

    /**
     * The constant STORE_FILE_PREFIX
     */
    String STORE_FILE_PREFIX = STORE_PREFIX + "file.";

    /**
     * The constant STORE_FILE_DIR
     */
    String STORE_FILE_DIR = STORE_FILE_PREFIX + "dir";

    /**
     * The constant SERVICE_GROUP_MAPPING_PREFIX.
     */
    String SERVICE_GROUP_MAPPING_PREFIX = SERVICE_PREFIX + "vgroupMapping.";
    /**
     * The constant GROUPLIST_POSTFIX.
     */
    String GROUPLIST_POSTFIX = ".grouplist";
    /**
     * The constant SERVER_NODE_SPLIT_CHAR.
     */
    String SERVER_NODE_SPLIT_CHAR = System.getProperty("line.separator");

    /**
     * The constant ENABLE_DEGRADE_POSTFIX.
     */
    String ENABLE_DEGRADE_POSTFIX = "enableDegrade";

    /**
     * The constant CLIENT_PREFIX.
     */
    String CLIENT_PREFIX = "client.";

    /**
     * The constant SERVER_PREFIX.
     */
    String SERVER_PREFIX = "server.";

    /**
     * The constant TRANSPORT_PREFIX.
     */
    String TRANSPORT_PREFIX = "transport.";

    /**
     * The constant CLIENT_RM_PREFIX.
     */
    String CLIENT_RM_PREFIX = CLIENT_PREFIX + "rm.";

    /**
     * The constant CLIENT_ASYNC_COMMIT_BUFFER_LIMIT.
     */
    String CLIENT_ASYNC_COMMIT_BUFFER_LIMIT = CLIENT_RM_PREFIX + "asyncCommitBufferLimit";
    /**
     * The constant CLIENT_RM_LOCK_PREFIX.
     */
    String CLIENT_RM_LOCK_PREFIX = CLIENT_RM_PREFIX + "lock.";

    /**
     * The constant CLIENT_LOCK_RETRY_TIMES.
     */
    String CLIENT_LOCK_RETRY_TIMES = CLIENT_RM_LOCK_PREFIX + "retryTimes";
    /**
     * The constant CLIENT_LOCK_RETRY_INTERVAL.
     */
    String CLIENT_LOCK_RETRY_INTERVAL = CLIENT_RM_LOCK_PREFIX + "retryInterval";
    /**
     * The constant CLIENT_LOCK_RETRY_POLICY_BRANCH_ROLLBACK_ON_CONFLICT.
     */
    String CLIENT_LOCK_RETRY_POLICY_BRANCH_ROLLBACK_ON_CONFLICT = CLIENT_RM_LOCK_PREFIX + "retryPolicyBranchRollbackOnConflict";

    /**
     * The constant SERVICE_SESSION_RELOAD_READ_SIZE
     */
    String SERVICE_SESSION_RELOAD_READ_SIZE = STORE_FILE_PREFIX + "sessionReloadReadSize";

    /**
     * The constant CLIENT_REPORT_SUCCESS_ENABLE.
     */
    String CLIENT_REPORT_SUCCESS_ENABLE = CLIENT_RM_PREFIX + "reportSuccessEnable";

    /**
     * The constant CLIENT_SAGA_BRANCH_REGISTER_ENABLE.
     */
    String CLIENT_SAGA_BRANCH_REGISTER_ENABLE = CLIENT_RM_PREFIX + "sagaBranchRegisterEnable";

    /**
     * The constant CLIENT_SAGA_JSON_PARSER.
     */
    String CLIENT_SAGA_JSON_PARSER = CLIENT_RM_PREFIX + "sagaJsonParser";

    /**
     * The constant CLIENT_SAGA_RETRY_PERSIST_MODE_UPDATE.
     */
    String CLIENT_SAGA_RETRY_PERSIST_MODE_UPDATE = CLIENT_RM_PREFIX + "sagaRetryPersistModeUpdate";

    /**
     * The constant CLIENT_SAGA_COMPENSATE_PERSIST_MODE_UPDATE.
     */
    String CLIENT_SAGA_COMPENSATE_PERSIST_MODE_UPDATE = CLIENT_RM_PREFIX + "sagaCompensatePersistModeUpdate";

    /**
     * The constant CLIENT_REPORT_RETRY_COUNT.
     */
    String CLIENT_REPORT_RETRY_COUNT = CLIENT_RM_PREFIX + "reportRetryCount";

    /**
     * The constant CLIENT_REPORT_ACQUIRE_CLUSTER_RETRY_COUNT.
     */
    String CLIENT_ACQUIRE_CLUSTER_RETRY_COUNT = CLIENT_RM_PREFIX + "acquireClusterRetryCount";

    /**
     * The constant CLIENT_TABLE_META_CHECK_ENABLE.
     */
    String CLIENT_TABLE_META_CHECK_ENABLE = CLIENT_RM_PREFIX + "tableMetaCheckEnable";

    /**
     * The constant CLIENT_TABLE_META_CHECKER_INTERVAL.
     */
    String CLIENT_TABLE_META_CHECKER_INTERVAL = CLIENT_RM_PREFIX + "tableMetaCheckerInterval";

    /**
     * The constant TCC_ACTION_INTERCEPTOR_ORDER.
     */
    String TCC_ACTION_INTERCEPTOR_ORDER = CLIENT_RM_PREFIX + "tccActionInterceptorOrder";

    /**
     * The constant CLIENT_TM_PREFIX.
     */
    String CLIENT_TM_PREFIX = CLIENT_PREFIX + "tm.";

    /**
     * The constant CLIENT_TM_COMMIT_RETRY_TIMES.
     */
    String CLIENT_TM_COMMIT_RETRY_COUNT = CLIENT_TM_PREFIX + "commitRetryCount";

    /**
     * The constant CLIENT_TM_ACQUIRE_CLUSTER_RETRY_COUNT.
     */
    String CLIENT_TM_ACQUIRE_CLUSTER_RETRY_COUNT = CLIENT_TM_PREFIX + "acquireClusterRetryCount";

    /**
     * The constant CLIENT_TM_ROLLBACK_RETRY_TIMES.
     */
    String CLIENT_TM_ROLLBACK_RETRY_COUNT = CLIENT_TM_PREFIX + "rollbackRetryCount";

    /**
     * The constant DEFAULT_GLOBAL_TRANSACTION_TIMEOUT.
     */
    String DEFAULT_GLOBAL_TRANSACTION_TIMEOUT = CLIENT_TM_PREFIX + "defaultGlobalTransactionTimeout";

    /**
     * The constant SERIALIZE_FOR_RPC.
     */
    String SERIALIZE_FOR_RPC = TRANSPORT_PREFIX + "serialization";

    /**
     * The constant COMPRESSOR_FOR_RPC.
     *
     * @since 0.7.0
     */
    String COMPRESSOR_FOR_RPC = TRANSPORT_PREFIX + "compressor";

    /**
     * The constant STORE_DB_PREFIX.
     */
    String STORE_DB_PREFIX = "store.db.";

    /**
     * The constant STORE_REDIS_PREFIX.
     */
    String STORE_REDIS_PREFIX = "store.redis.";

    /**
     * The constant STORE_DB_GLOBAL_TABLE.
     */
    String STORE_DB_GLOBAL_TABLE = STORE_DB_PREFIX + "globalTable";

    /**
     * The constant STORE_DB_BRANCH_TABLE.
     */
    String STORE_DB_BRANCH_TABLE = STORE_DB_PREFIX + "branchTable";

    /**
     * The constant DISTRIBUTED_LOCK_DB_TABLE.
     */
    String DISTRIBUTED_LOCK_DB_TABLE = STORE_DB_PREFIX + "distributedLockTable";

    /**
     * The constant STORE_DB_DATASOURCE_TYPE.
     */
    String STORE_DB_DATASOURCE_TYPE = STORE_DB_PREFIX + "datasource";

    /**
     * The constant STORE_DB_TYPE.
     */
    String STORE_DB_TYPE = STORE_DB_PREFIX + "dbType";

    /**
     * The constant STORE_DB_DRIVER_CLASS_NAME.
     */
    String STORE_DB_DRIVER_CLASS_NAME = STORE_DB_PREFIX + "driverClassName";

    /**
     * The constant STORE_DB_MAX_WAIT.
     */
    String STORE_DB_MAX_WAIT = STORE_DB_PREFIX + "maxWait";

    /**
     * The constant STORE_DB_URL.
     */
    String STORE_DB_URL = STORE_DB_PREFIX + "url";

    /**
     * The constant STORE_DB_USER.
     */
    String STORE_DB_USER = STORE_DB_PREFIX + "user";

    /**
     * The constant STORE_DB_PASSWORD.
     */
    String STORE_DB_PASSWORD = STORE_DB_PREFIX + "password";

    /**
     * The constant STORE_DB_MIN_CONN.
     */
    String STORE_DB_MIN_CONN = STORE_DB_PREFIX + "minConn";

    /**
     * The constant STORE_DB_MAX_CONN.
     */
    String STORE_DB_MAX_CONN = STORE_DB_PREFIX + "maxConn";

    /**
     * The constant STORE_DB_LOG_QUERY_LIMIT.
     */
    String STORE_DB_LOG_QUERY_LIMIT = STORE_DB_PREFIX + "queryLimit";

    /**
     * The constant LOCK_DB_TABLE.
     */
    String LOCK_DB_TABLE = STORE_DB_PREFIX + "lockTable";

    /**
     * The constant SERVER_RPC_PORT.
     */
    String SERVER_SERVICE_PORT_CAMEL = SERVER_PREFIX + "servicePort";

    /**
     * The constant SERVER_RAFT_PORT_CAMEL.
     */
    String SERVER_RAFT_PORT_CAMEL = SERVER_PREFIX + "raftPort";

    /**
     * The constant SERVER_SERVICE_PORT_CONFIG.
     */
    String SERVER_SERVICE_PORT_CONFIG = SEATA_PREFIX + SERVER_PREFIX + "service-port";

    /**
     * The constant ENV_SEATA_PORT_KEY.
     */
    String ENV_SEATA_PORT_KEY = "SEATA_PORT";

    /**
     * The constant RECOVERY_PREFIX.
     */
    String RECOVERY_PREFIX = SERVER_PREFIX + "recovery.";
    /**
     * The constant COMMITING_RETRY_PERIOD.
     */
    String COMMITING_RETRY_PERIOD = RECOVERY_PREFIX + "committingRetryPeriod";

    /**
     * The constant ASYN_COMMITING_RETRY_PERIOD.
     */
    String ASYN_COMMITING_RETRY_PERIOD = RECOVERY_PREFIX + "asynCommittingRetryPeriod";

    /**
     * The constant ROLLBACKING_RETRY_PERIOD.
     */
    String ROLLBACKING_RETRY_PERIOD = RECOVERY_PREFIX + "rollbackingRetryPeriod";

    /**
     * The constant TIMEOUT_RETRY_PERIOD.
     */
    String TIMEOUT_RETRY_PERIOD = RECOVERY_PREFIX + "timeoutRetryPeriod";

    /**
     * The constant CLIENT_UNDO_PREFIX.
     */
    String CLIENT_UNDO_PREFIX = "client.undo.";

    /**
     * The constant TRANSACTION_UNDO_DATA_VALIDATION.
     */
    String TRANSACTION_UNDO_DATA_VALIDATION = CLIENT_UNDO_PREFIX + "dataValidation";
    /**
     * The constant TRANSACTION_UNDO_LOG_SERIALIZATION.
     */
    String TRANSACTION_UNDO_LOG_SERIALIZATION = CLIENT_UNDO_PREFIX + "logSerialization";

    /**
     * The constant TRANSACTION_UNDO_ONLY_CARE_UPDATE_COLUMNS.
     */
    String TRANSACTION_UNDO_ONLY_CARE_UPDATE_COLUMNS = CLIENT_UNDO_PREFIX + "onlyCareUpdateColumns";

    /**
     * the constant CLIENT_UNDO_COMPRESS_PREFIX
     */
    String CLIENT_UNDO_COMPRESS_PREFIX = CLIENT_UNDO_PREFIX + "compress.";

    /**
     * the constant CLIENT_UNDO_COMPRESS_TYPE
     */
    String CLIENT_UNDO_COMPRESS_TYPE = CLIENT_UNDO_COMPRESS_PREFIX + "type";

    /**
     * the constant CLIENT_UNDO_COMPRESS_ENABLE
     */
    String CLIENT_UNDO_COMPRESS_ENABLE = CLIENT_UNDO_COMPRESS_PREFIX + "enable";

    /**
     * the constant CLIENT_UNDO_COMPRESS_THRESHOLD
     */
    String CLIENT_UNDO_COMPRESS_THRESHOLD = CLIENT_UNDO_COMPRESS_PREFIX + "threshold";

    /**
     * The constant METRICS_PREFIX.
     */
    String METRICS_PREFIX = "metrics.";

    /**
     * The constant METRICS_ENABLED.
     */
    String METRICS_ENABLED = "enabled";

    /**
     * The constant METRICS_REGISTRY_TYPE.
     */
    String METRICS_REGISTRY_TYPE = "registryType";

    /**
     * The constant METRICS_EXPORTER_LIST.
     */
    String METRICS_EXPORTER_LIST = "exporterList";
    /**
     * The constant METRICS_EXPORTER_PROMETHEUS_PORT
     */
    String METRICS_EXPORTER_PROMETHEUS_PORT = "exporterPrometheusPort";

    /**
     * The constant SERVER_UNDO_PREFIX.
     */
    String SERVER_UNDO_PREFIX = SERVER_PREFIX + "undo.";

    /**
     * The constant TRANSACTION_UNDO_LOG_SAVE_DAYS.
     */
    String TRANSACTION_UNDO_LOG_SAVE_DAYS = SERVER_UNDO_PREFIX + "logSaveDays";

    /**
     * The constant TRANSACTION_UNDO_LOG_DELETE_PERIOD
     */
    String TRANSACTION_UNDO_LOG_DELETE_PERIOD = SERVER_UNDO_PREFIX + "logDeletePeriod";

    /**
     * The constant TRANSACTION_UNDO_LOG_TABLE
     */
    String TRANSACTION_UNDO_LOG_TABLE = CLIENT_UNDO_PREFIX + "logTable";
    /**
     * The constant LOG_PREFIX
     */
    String LOG_PREFIX = "log.";

    /**
     * The constant TRANSACTION_UNDO_LOG_EXCEPTION_RATE
     */
    String TRANSACTION_LOG_EXCEPTION_RATE = LOG_PREFIX + "exceptionRate";

    /**
     * The constant MAX_COMMIT_RETRY_TIMEOUT.
     */
    String MAX_COMMIT_RETRY_TIMEOUT = SERVER_PREFIX + "maxCommitRetryTimeout";

    /**
     * The constant MAX_ROLLBACK_RETRY_TIMEOUT.
     */
    String MAX_ROLLBACK_RETRY_TIMEOUT = SERVER_PREFIX + "maxRollbackRetryTimeout";

    /**
     * The constant ROLLBACK_RETRY_TIMEOUT_UNLOCK_ENABLE.
     */
    String ROLLBACK_RETRY_TIMEOUT_UNLOCK_ENABLE = SERVER_PREFIX + "rollbackRetryTimeoutUnlockEnable";

    /**
     * the constant RETRY_DEAD_THRESHOLD
     */
    String RETRY_DEAD_THRESHOLD = SERVER_PREFIX + "retryDeadThreshold";

    /**
     * the constant DISTRIBUTED_LOCK_EXPIRE_TIME
     */
    String DISTRIBUTED_LOCK_EXPIRE_TIME = SERVER_PREFIX + "distributedLockExpireTime";

    /**
     * The constant MIN_SERVER_POOL_SIZE.
     */
    String MIN_SERVER_POOL_SIZE = TRANSPORT_PREFIX + "minServerPoolSize";

    /**
     * The constant MAX_SERVER_POOL_SIZE.
     */
    String MAX_SERVER_POOL_SIZE = TRANSPORT_PREFIX + "maxServerPoolSize";

    /**
     * The constant MIN_BRANCH_RESULT_POOL_SIZE.
     */
    String MIN_BRANCH_RESULT_POOL_SIZE = TRANSPORT_PREFIX + "minBranchResultPoolSize";

    /**
     * The constant MAX_BRANCH_RESULT_POOL_SIZE.
     */
    String MAX_BRANCH_RESULT_POOL_SIZE = TRANSPORT_PREFIX + "maxBranchResultPoolSize";

    /**
     * The constant MAX_TASK_QUEUE_SIZE.
     */
    String MAX_TASK_QUEUE_SIZE = TRANSPORT_PREFIX + "maxTaskQueueSize";

    /**
     * The constant KEEP_ALIVE_TIME.
     */
    String KEEP_ALIVE_TIME = TRANSPORT_PREFIX + "keepAliveTime";

    /**
     * The constant TRANSPORT_TYPE
     */
    String TRANSPORT_TYPE = TRANSPORT_PREFIX + "type";

    /**
     * The constant TRANSPORT_SERVER
     */
    String TRANSPORT_SERVER = TRANSPORT_PREFIX + "server";

    /**
     * The constant TRANSPORT_HEARTBEAT
     */
    String TRANSPORT_HEARTBEAT = TRANSPORT_PREFIX + "heartbeat";

    /**
     * The constant THREAD_FACTORY_PREFIX
     */
    String THREAD_FACTORY_PREFIX = TRANSPORT_PREFIX + "threadFactory.";

    /**
     * The constant BOSS_THREAD_PREFIX
     */
    String BOSS_THREAD_PREFIX = THREAD_FACTORY_PREFIX + "bossThreadPrefix";

    /**
     * The constant WORKER_THREAD_PREFIX
     */
    String WORKER_THREAD_PREFIX = THREAD_FACTORY_PREFIX + "workerThreadPrefix";

    /**
     * The constant SERVER_EXECUTOR_THREAD_PREFIX
     */
    String SERVER_EXECUTOR_THREAD_PREFIX = THREAD_FACTORY_PREFIX + "serverExecutorThreadPrefix";

    /**
     * The constant SHARE_BOSS_WORKER
     */
    String SHARE_BOSS_WORKER = THREAD_FACTORY_PREFIX + "shareBossWorker";

    /**
     * The constant CLIENT_SELECTOR_THREAD_PREFIX
     */
    String CLIENT_SELECTOR_THREAD_PREFIX = THREAD_FACTORY_PREFIX + "clientSelectorThreadPrefix";

    /**
     * The constant CLIENT_SELECTOR_THREAD_SIZE
     */
    String CLIENT_SELECTOR_THREAD_SIZE = THREAD_FACTORY_PREFIX + "clientSelectorThreadSize";

    /**
     * The constant CLIENT_WORKER_THREAD_PREFIX
     */
    String CLIENT_WORKER_THREAD_PREFIX = THREAD_FACTORY_PREFIX + "clientWorkerThreadPrefix";

    /**
     * The constant BOSS_THREAD_SIZE
     */
    String BOSS_THREAD_SIZE = THREAD_FACTORY_PREFIX + "bossThreadSize";

    /**
     * The constant WORKER_THREAD_SIZE
     */
    String WORKER_THREAD_SIZE = THREAD_FACTORY_PREFIX + "workerThreadSize";

    /**
     * The constant SHUTDOWN_PREFIX
     */
    String SHUTDOWN_PREFIX = TRANSPORT_PREFIX + "shutdown.";

    /**
     * The constant SHUTDOWN_WAIT
     */
    String SHUTDOWN_WAIT = SHUTDOWN_PREFIX + "wait";

    /**
     * The constant ENABLE_CLIENT_BATCH_SEND_REQUEST
     */
    @Deprecated
    String ENABLE_CLIENT_BATCH_SEND_REQUEST = TRANSPORT_PREFIX + "enableClientBatchSendRequest";

    /**
     * The constant ENABLE_TM_CLIENT_BATCH_SEND_REQUEST
     */
    String ENABLE_TM_CLIENT_BATCH_SEND_REQUEST = TRANSPORT_PREFIX + "enableTmClientBatchSendRequest";

    /**
     * The constant ENABLE_RM_CLIENT_BATCH_SEND_REQUEST
     */
    String ENABLE_RM_CLIENT_BATCH_SEND_REQUEST = TRANSPORT_PREFIX + "enableRmClientBatchSendRequest";

    /**
     * The constant ENABLE_TC_SERVER_BATCH_SEND_RESPONSE
     */
    String ENABLE_TC_SERVER_BATCH_SEND_RESPONSE = TRANSPORT_PREFIX + "enableTcServerBatchSendResponse";

    /**
     * The constant DISABLE_GLOBAL_TRANSACTION.
     */
    String DISABLE_GLOBAL_TRANSACTION = SERVICE_PREFIX + "disableGlobalTransaction";

    /**
     * The constant SQL_PARSER_TYPE.
     */
    String SQL_PARSER_TYPE = CLIENT_RM_PREFIX + "sqlParserType";

    /**
     * The constant STORE_REDIS_MODE.
     */
    String STORE_REDIS_MODE = STORE_REDIS_PREFIX + "mode";

    /**
     * The constant STORE_REDIS_HOST.
     */
    String STORE_REDIS_HOST = STORE_REDIS_PREFIX + "host";

    /**
     * The constant STORE_REDIS_PORT.
     */
    String STORE_REDIS_PORT = STORE_REDIS_PREFIX + "port";

    /**
     * The constant STORE_REDIS_SINGLE_PREFIX.
     */
    String STORE_REDIS_SINGLE_PREFIX = STORE_REDIS_PREFIX + "single.";

    /**
     * The constant STORE_REDIS_SINGLE_HOST.
     */
    String STORE_REDIS_SINGLE_HOST = STORE_REDIS_SINGLE_PREFIX + "host";

    /**
     * The constant STORE_MIN_Conn.
     */
    String STORE_REDIS_MIN_CONN = STORE_REDIS_PREFIX + "minConn";

    /**
     * The constant STORE_REDIS_SINGLE_PORT.
     */
    String STORE_REDIS_SINGLE_PORT = STORE_REDIS_SINGLE_PREFIX + "port";

    /**
     * The constant STORE_REDIS_MAX_CONN.
     */
    String STORE_REDIS_MAX_CONN = STORE_REDIS_PREFIX + "maxConn";

    /**
     * the constant STORE_REDIS_MAX_TOTAL
     */
    String STORE_REDIS_MAX_TOTAL = STORE_REDIS_PREFIX + "maxTotal";

    /**
     * The constant STORE_REDIS_DATABASE.
     */
    String STORE_REDIS_DATABASE = STORE_REDIS_PREFIX + "database";

    /**
     * The constant STORE_REDIS_PASSWORD.
     */
    String STORE_REDIS_PASSWORD = STORE_REDIS_PREFIX + "password";

    /**
     * The constant STORE_REDIS_QUERY_LIMIT.
     */
    String STORE_REDIS_QUERY_LIMIT = STORE_REDIS_PREFIX + "queryLimit";

    /**
     * The constant REDIS_SENTINEL_MODE.
     */
    String REDIS_SENTINEL_MODE = "sentinel";

    /**
     * The constant REDIS_SINGLE_MODE.
     */
    String REDIS_SINGLE_MODE = "single";

    /**
     * The constant STORE_REDIS_SENTINEL_PREFIX.
     */
    String STORE_REDIS_SENTINEL_PREFIX = STORE_REDIS_PREFIX + "sentinel.";

    /**
     * STORE_REDIS_SENTINEL_MASTERNAME.
     */
    String STORE_REDIS_SENTINEL_MASTERNAME = STORE_REDIS_SENTINEL_PREFIX + "masterName";

    /**
     * STORE_REDIS_SENTINEL_HOST.
     */
    String STORE_REDIS_SENTINEL_HOST = STORE_REDIS_SENTINEL_PREFIX + "sentinelHosts";

    /**
     * The constant CLIENT_DEGRADE_CHECK_PERIOD.
     */
    String CLIENT_DEGRADE_CHECK_PERIOD = CLIENT_TM_PREFIX + "degradeCheckPeriod";

    /**
     * The constant CLIENT_DEGRADE_CHECK.
     */
    String CLIENT_DEGRADE_CHECK = CLIENT_TM_PREFIX + "degradeCheck";
    /**
     * The constant CLIENT_DEGRADE_CHECK_ALLOW_TIMES.
     */
    String CLIENT_DEGRADE_CHECK_ALLOW_TIMES = CLIENT_TM_PREFIX + "degradeCheckAllowTimes";

    /**
     * The constant GLOBAL_TRANSACTION_INTERCEPTOR_ORDER.
     */
    String TM_INTERCEPTOR_ORDER = CLIENT_TM_PREFIX + "interceptorOrder";

    /**
     * The constant SEATA_ACCESS_KEY.
     */
    String SEATA_ACCESS_KEY = SEATA_PREFIX + "accesskey";

    /**
     * The constant SEATA_SECRET_KEY.
     */
    String SEATA_SECRET_KEY = SEATA_PREFIX + "secretkey";

    /**
     * The constant EXTRA_DATA_SPLIT_CHAR.
     */
    String EXTRA_DATA_SPLIT_CHAR = "\n";
    /**
     * The constant EXTRA_DATA_KV_CHAR.
     */
    String EXTRA_DATA_KV_CHAR = "=";

    /**
     * The constant SERVER_ENABLE_CHECK_AUTH.
     */
    String SERVER_ENABLE_CHECK_AUTH = SERVER_PREFIX + "enableCheckAuth";

    /**
     * The constant APPLICATION_ID.
     */
    String APPLICATION_ID = "applicationId";

    /**
     * The constant TX_SERVICE_GROUP.
     */
    String TX_SERVICE_GROUP = "txServiceGroup";

    /**
     * The constant DATA_SOURCE_PROXY_MODE.
     */
    String DATA_SOURCE_PROXY_MODE = "dataSourceProxyMode";

    /**
     * The constant SERVER_RAFT.
     */
    String SERVER_RAFT = SERVER_PREFIX + "raft.";

    /**
     * The constant SERVER_RAFT_CLUSTER.
     */
    String SERVER_RAFT_CLUSTER = SERVER_RAFT + "cluster";

    /**
     * The constant SERVER_RAFT_AUTO_JOIN.
     */
    String SERVER_RAFT_AUTO_JOIN = SERVER_RAFT + "autoJoin";

    /**
     * The constant SERVER_RAFT_SNAPSHOT_INTERVAL.
     */
    String SERVER_RAFT_SNAPSHOT_INTERVAL = SERVER_RAFT + "snapshotInterval";

    /**
     * The constant SERVER_RAFT_DISRUPTOR_BUFFER_SIZE.
     */
    String SERVER_RAFT_DISRUPTOR_BUFFER_SIZE = SERVER_RAFT + "disruptorBufferSize";

    /**
     * The constant SERVER_RAFT_MAX_REPLICATOR_INFLIGHT_MSGS.
     */
    String SERVER_RAFT_MAX_REPLICATOR_INFLIGHT_MSGS = SERVER_RAFT + "maxReplicatorInflightMsgs";

    /**
     * The constant SERVER_RAFT_MAX_APPEND_BUFFER_SIZE.
     */
    String SERVER_RAFT_MAX_APPEND_BUFFER_SIZE = SERVER_RAFT + "maxAppendBufferSize";

    /**
     * The constant SERVER_RAFT_APPLY_BATCH.
     */
    String SERVER_RAFT_APPLY_BATCH = SERVER_RAFT + "applyBatch";

    /**
     * The constant SERVER_RAFT_APPLY_BATCH.
     */
    String SERVER_RAFT_ELECTION_TIMEOUT_MS = SERVER_RAFT + "electionTimeoutMs";

    /**
     * The constant SERVER_RAFT_REPORTER_ENABLED.
     */
    String SERVER_RAFT_REPORTER_ENABLED = SERVER_RAFT + "reporterEnabled";

    /**
     * The constant SERVER_RAFT_REPORTER_INITIAL_DELAY.
     */
    String SERVER_RAFT_REPORTER_INITIAL_DELAY = SERVER_RAFT + "reporterInitialDelay";

    /**
     * The constant SERVER_RAFT_SERIALIZATION.
     */
    String SERVER_RAFT_SERIALIZATION = SERVER_RAFT + "serialization";

    /**
     * The constant SERVER_RAFT_COMPRESSOR.
     */
    String SERVER_RAFT_COMPRESSOR = SERVER_RAFT + "compressor";

    /**
     * The constant TCC_PREFIX
     */
    String TCC_PREFIX = "tcc.";

    /**
     * The constant TCC_FENCE_PREFIX
     */
    String TCC_FENCE_PREFIX = TCC_PREFIX + "fence.";

    /**
     * The constant TCC_FENCE_CLEAN_PERIOD
     */
    String TCC_FENCE_CLEAN_PERIOD = TCC_FENCE_PREFIX + "cleanPeriod";

    /**
     * The constant TCC_FENCE_LOG_TABLE_NAME
     */
    String TCC_FENCE_LOG_TABLE_NAME = TCC_FENCE_PREFIX + "logTableName";

    /**
     * The constant rpcRmRequestTimeout
     */
    String RPC_RM_REQUEST_TIMEOUT = TRANSPORT_PREFIX + "rpcRmRequestTimeout";

    /**
     * The constant RPC_TM_REQUEST_TIMEOUT
     */
    String RPC_TM_REQUEST_TIMEOUT = TRANSPORT_PREFIX + "rpcTmRequestTimeout";

    /**
     * The constant RPC_TM_REQUEST_TIMEOUT
     */
    String RPC_TC_REQUEST_TIMEOUT = TRANSPORT_PREFIX + "rpcTcRequestTimeout";

<<<<<<< HEAD
=======
    /**
     * The constant SESSION_BRANCH_ASYNC_QUEUE_SIZE
     */
    String SESSION_BRANCH_ASYNC_QUEUE_SIZE = SERVER_PREFIX + SESSION_PREFIX + "branchAsyncQueueSize";

    /**
     * The constant ENABLE_BRANCH_ASYNC_REMOVE
     */
    String ENABLE_BRANCH_ASYNC_REMOVE = SERVER_PREFIX + SESSION_PREFIX + "enableBranchAsyncRemove";
>>>>>>> 76b3e88d
}<|MERGE_RESOLUTION|>--- conflicted
+++ resolved
@@ -869,8 +869,6 @@
      */
     String RPC_TC_REQUEST_TIMEOUT = TRANSPORT_PREFIX + "rpcTcRequestTimeout";
 
-<<<<<<< HEAD
-=======
     /**
      * The constant SESSION_BRANCH_ASYNC_QUEUE_SIZE
      */
@@ -880,5 +878,5 @@
      * The constant ENABLE_BRANCH_ASYNC_REMOVE
      */
     String ENABLE_BRANCH_ASYNC_REMOVE = SERVER_PREFIX + SESSION_PREFIX + "enableBranchAsyncRemove";
->>>>>>> 76b3e88d
+
 }