/*
 *  Copyright 1999-2019 Seata.io Group.
 *
 *  Licensed under the Apache License, Version 2.0 (the "License");
 *  you may not use this file except in compliance with the License.
 *  You may obtain a copy of the License at
 *
 *       http://www.apache.org/licenses/LICENSE-2.0
 *
 *  Unless required by applicable law or agreed to in writing, software
 *  distributed under the License is distributed on an "AS IS" BASIS,
 *  WITHOUT WARRANTIES OR CONDITIONS OF ANY KIND, either express or implied.
 *  See the License for the specific language governing permissions and
 *  limitations under the License.
 */
package io.seata.core.exception;

/**
 * The enum Transaction exception code.
 *
 * @author sharajava
 */
public enum TransactionExceptionCode {

    /**
     * Unknown transaction exception code.
     */
    Unknown,

    /**
     * BeginFailed
     */
    BeginFailed,

    /**
     * Lock key conflict transaction exception code.
     */
    LockKeyConflict,

    /**
     * Io transaction exception code.
     */
    IO,

    /**
     * Branch rollback failed retriable transaction exception code.
     */
    BranchRollbackFailed_Retriable,

    /**
     * Branch rollback failed unretriable transaction exception code.
     */
    BranchRollbackFailed_Unretriable,

    /**
     * Branch register failed transaction exception code.
     */
    BranchRegisterFailed,

    /**
     * Branch report failed transaction exception code.
     */
    BranchReportFailed,

    /**
     * Lockable check failed transaction exception code.
     */
    LockableCheckFailed,

    /**
     * Branch transaction not exist transaction exception code.
     */
    BranchTransactionNotExist,

    /**
     * Global transaction not exist transaction exception code.
     */
    GlobalTransactionNotExist,

    /**
     * Global transaction not active transaction exception code.
     */
    GlobalTransactionNotActive,

    /**
     * Global transaction status invalid transaction exception code.
     */
    GlobalTransactionStatusInvalid,

    /**
     * Failed to send branch commit request transaction exception code.
     */
    FailedToSendBranchCommitRequest,

    /**
     * Failed to send branch rollback request transaction exception code.
     */
    FailedToSendBranchRollbackRequest,

    /**
     * Failed to add branch transaction exception code.
     */
    FailedToAddBranch,

    /**
     * Failed to lock global transaction exception code.
     */
    FailedLockGlobalTranscation,

    /**
     * FailedWriteSession
     */
    FailedWriteSession,

    /**
     * Failed to store exception code
     */
    FailedStore,

    /**
<<<<<<< HEAD
     * not raft leader exception code
     */
    NotRaftLeader
=======
     * Lock key conflict fail fast transaction exception code.
     */
    LockKeyConflictFailFast
>>>>>>> d6efb49f
    ;


    /**
     * Get transaction exception code.
     *
     * @param ordinal the ordinal
     * @return the transaction exception code
     */
    public static TransactionExceptionCode get(byte ordinal) {
        return get((int)ordinal);
    }

    /**
     * Get transaction exception code.
     *
     * @param ordinal the ordinal
     * @return the transaction exception code
     */
    public static TransactionExceptionCode get(int ordinal) {
        TransactionExceptionCode value = null;
        try {
            value = TransactionExceptionCode.values()[ordinal];
        } catch (Exception e) {
            throw new IllegalArgumentException("Unknown TransactionExceptionCode[" + ordinal + "]");
        }
        return value;
    }

}<|MERGE_RESOLUTION|>--- conflicted
+++ resolved
@@ -118,15 +118,14 @@
     FailedStore,
 
     /**
-<<<<<<< HEAD
      * not raft leader exception code
      */
-    NotRaftLeader
-=======
+    NotRaftLeader,
+  
+    /**
      * Lock key conflict fail fast transaction exception code.
      */
     LockKeyConflictFailFast
->>>>>>> d6efb49f
     ;
 
 
