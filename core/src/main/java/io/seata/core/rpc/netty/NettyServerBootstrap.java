/*
 *  Copyright 1999-2019 Seata.io Group.
 *
 *  Licensed under the Apache License, Version 2.0 (the "License");
 *  you may not use this file except in compliance with the License.
 *  You may obtain a copy of the License at
 *
 *       http://www.apache.org/licenses/LICENSE-2.0
 *
 *  Unless required by applicable law or agreed to in writing, software
 *  distributed under the License is distributed on an "AS IS" BASIS,
 *  WITHOUT WARRANTIES OR CONDITIONS OF ANY KIND, either express or implied.
 *  See the License for the specific language governing permissions and
 *  limitations under the License.
 */
package io.seata.core.rpc.netty;

import java.net.InetSocketAddress;
import java.net.SocketException;
import java.util.concurrent.TimeUnit;
import java.util.concurrent.atomic.AtomicBoolean;

import io.netty.bootstrap.ServerBootstrap;
import io.netty.channel.Channel;
import io.netty.channel.ChannelHandler;
import io.netty.channel.ChannelInitializer;
import io.netty.channel.ChannelOption;
import io.netty.channel.EventLoopGroup;
import io.netty.channel.WriteBufferWaterMark;
import io.netty.channel.epoll.EpollEventLoopGroup;
import io.netty.channel.nio.NioEventLoopGroup;
import io.netty.channel.socket.SocketChannel;
import io.netty.handler.timeout.IdleStateHandler;
import io.seata.common.XID;
import io.seata.common.thread.NamedThreadFactory;
import io.seata.config.ConfigurationFactory;
import io.seata.core.rpc.RemotingBootstrap;
import io.seata.core.rpc.netty.v1.ProtocolV1Decoder;
import io.seata.core.rpc.netty.v1.ProtocolV1Encoder;
import io.seata.discovery.registry.MultiRegistryFactory;
import io.seata.discovery.registry.RegistryService;
import org.slf4j.Logger;
import org.slf4j.LoggerFactory;

import static io.seata.common.DefaultValues.SERVICE_DEFAULT_PORT;
import static io.seata.core.constants.ConfigurationKeys.SERVER_SERVICE_PORT_CAMEL;

/**
 * Rpc server bootstrap.
 *
 * @author zhangchenghui.dev@gmail.com
 * @since 1.1.0
 */
public class NettyServerBootstrap implements RemotingBootstrap {

    private static final Logger LOGGER = LoggerFactory.getLogger(NettyServerBootstrap.class);
    private final ServerBootstrap serverBootstrap = new ServerBootstrap();
    private final EventLoopGroup eventLoopGroupWorker;
    private final EventLoopGroup eventLoopGroupBoss;
    private final NettyServerConfig nettyServerConfig;
    private ChannelHandler[] channelHandlers;
    private int listenPort;
    private final AtomicBoolean initialized = new AtomicBoolean(false);

    public NettyServerBootstrap(NettyServerConfig nettyServerConfig) {
        this.nettyServerConfig = nettyServerConfig;
        if (NettyServerConfig.enableEpoll()) {
            this.eventLoopGroupBoss = new EpollEventLoopGroup(nettyServerConfig.getBossThreadSize(),
                new NamedThreadFactory(nettyServerConfig.getBossThreadPrefix(), nettyServerConfig.getBossThreadSize()));
            this.eventLoopGroupWorker = new EpollEventLoopGroup(nettyServerConfig.getServerWorkerThreads(),
                new NamedThreadFactory(nettyServerConfig.getWorkerThreadPrefix(),
                    nettyServerConfig.getServerWorkerThreads()));
        } else {
            this.eventLoopGroupBoss = new NioEventLoopGroup(nettyServerConfig.getBossThreadSize(),
                new NamedThreadFactory(nettyServerConfig.getBossThreadPrefix(), nettyServerConfig.getBossThreadSize()));
            this.eventLoopGroupWorker = new NioEventLoopGroup(nettyServerConfig.getServerWorkerThreads(),
                new NamedThreadFactory(nettyServerConfig.getWorkerThreadPrefix(),
                    nettyServerConfig.getServerWorkerThreads()));
        }
    }

    /**
     * Sets channel handlers.
     *
     * @param handlers the handlers
     */
    protected void setChannelHandlers(final ChannelHandler... handlers) {
        if (handlers != null) {
            channelHandlers = handlers;
        }
    }

    /**
     * Add channel pipeline last.
     *
     * @param channel  the channel
     * @param handlers the handlers
     */
    private void addChannelPipelineLast(Channel channel, ChannelHandler... handlers) {
        if (channel != null && handlers != null) {
            channel.pipeline().addLast(handlers);
        }
    }

    /**
     * use for mock
     *
     * @param listenPort the listen port
     */
    public void setListenPort(int listenPort) {
        if (listenPort <= 0) {
            throw new IllegalArgumentException("listen port: " + listenPort + " is invalid!");
        }
        this.listenPort = listenPort;
    }

    /**
     * Gets listen port.
     *
     * @return the listen port
     */
    public int getListenPort() {
        if (listenPort != 0) {
            return listenPort;
        }
        String strPort = ConfigurationFactory.getInstance().getConfig(SERVER_SERVICE_PORT_CAMEL);
        int port = 0;
        try {
            port = Integer.parseInt(strPort);
        } catch (NumberFormatException exx) {
            LOGGER.error("server service port set error:{}", exx.getMessage());
        }
        if (port <= 0) {
            LOGGER.error("listen port: {} is invalid, will use default port:{}", port, SERVICE_DEFAULT_PORT);
            port = SERVICE_DEFAULT_PORT;
        }
        listenPort = port;
        return port;
    }

    @Override
    public void start() {
        int port = getListenPort();
        this.serverBootstrap.group(this.eventLoopGroupBoss, this.eventLoopGroupWorker)
            .channel(NettyServerConfig.SERVER_CHANNEL_CLAZZ)
            .option(ChannelOption.SO_BACKLOG, nettyServerConfig.getSoBackLogSize())
            .option(ChannelOption.SO_REUSEADDR, true)
            .childOption(ChannelOption.SO_KEEPALIVE, true)
            .childOption(ChannelOption.TCP_NODELAY, true)
            .childOption(ChannelOption.SO_SNDBUF, nettyServerConfig.getServerSocketSendBufSize())
            .childOption(ChannelOption.SO_RCVBUF, nettyServerConfig.getServerSocketResvBufSize())
            .childOption(ChannelOption.WRITE_BUFFER_WATER_MARK,
                new WriteBufferWaterMark(nettyServerConfig.getWriteBufferLowWaterMark(),
                    nettyServerConfig.getWriteBufferHighWaterMark()))
            .localAddress(new InetSocketAddress(port))
            .childHandler(new ChannelInitializer<SocketChannel>() {
                @Override
                public void initChannel(SocketChannel ch) {
                    ch.pipeline().addLast(new IdleStateHandler(nettyServerConfig.getChannelMaxReadIdleSeconds(), 0, 0))
                        .addLast(new ProtocolV1Decoder())
                        .addLast(new ProtocolV1Encoder());
                    if (channelHandlers != null) {
                        addChannelPipelineLast(ch, channelHandlers);
                    }

                }
            });

        try {
<<<<<<< HEAD
            this.serverBootstrap.bind(port).sync();
            XID.setPort(port);
=======
            this.serverBootstrap.bind(getListenPort()).sync();
>>>>>>> 6c1c8575
            LOGGER.info("Server started, service listen port: {}", getListenPort());
            InetSocketAddress address = new InetSocketAddress(XID.getIpAddress(), XID.getPort());
            for (RegistryService registryService : MultiRegistryFactory.getInstances()) {
                registryService.register(address);
            }
            initialized.set(true);
        } catch (SocketException se) {
            throw new RuntimeException("Server start failed, the listen port: " + getListenPort(), se);
        } catch (Exception exx) {
            throw new RuntimeException("Server start failed", exx);
        }
    }

    @Override
    public void shutdown() {
        try {
            if (LOGGER.isInfoEnabled()) {
                LOGGER.info("Shutting server down, the listen port: {}", XID.getPort());
            }
            if (initialized.get()) {
                InetSocketAddress address = new InetSocketAddress(XID.getIpAddress(), XID.getPort());
                for (RegistryService registryService : MultiRegistryFactory.getInstances()) {
                    registryService.unregister(address);
                    registryService.close();
                }
                //wait a few seconds for server transport
                TimeUnit.SECONDS.sleep(nettyServerConfig.getServerShutdownWaitTime());
            }

            this.eventLoopGroupBoss.shutdownGracefully();
            this.eventLoopGroupWorker.shutdownGracefully();
        } catch (Exception exx) {
            LOGGER.error("shutdown execute error: {}", exx.getMessage(), exx);
        }
    }
}<|MERGE_RESOLUTION|>--- conflicted
+++ resolved
@@ -167,12 +167,8 @@
             });
 
         try {
-<<<<<<< HEAD
             this.serverBootstrap.bind(port).sync();
-            XID.setPort(port);
-=======
             this.serverBootstrap.bind(getListenPort()).sync();
->>>>>>> 6c1c8575
             LOGGER.info("Server started, service listen port: {}", getListenPort());
             InetSocketAddress address = new InetSocketAddress(XID.getIpAddress(), XID.getPort());
             for (RegistryService registryService : MultiRegistryFactory.getInstances()) {
