/*
 *  Copyright 1999-2019 Seata.io Group.
 *
 *  Licensed under the Apache License, Version 2.0 (the "License");
 *  you may not use this file except in compliance with the License.
 *  You may obtain a copy of the License at
 *
 *       http://www.apache.org/licenses/LICENSE-2.0
 *
 *  Unless required by applicable law or agreed to in writing, software
 *  distributed under the License is distributed on an "AS IS" BASIS,
 *  WITHOUT WARRANTIES OR CONDITIONS OF ANY KIND, either express or implied.
 *  See the License for the specific language governing permissions and
 *  limitations under the License.
 */
package io.seata.core.rpc.netty;

import java.util.Map;
import java.util.Set;
import java.util.concurrent.LinkedBlockingQueue;
import java.util.concurrent.ThreadPoolExecutor;
import java.util.concurrent.TimeUnit;
import java.util.concurrent.atomic.AtomicBoolean;
import java.util.function.Function;

import io.netty.channel.Channel;
import io.netty.util.concurrent.EventExecutorGroup;
import io.seata.common.DefaultValues;
import io.seata.common.exception.FrameworkErrorCode;
import io.seata.common.exception.FrameworkException;
import io.seata.common.thread.NamedThreadFactory;
import io.seata.common.util.StringUtils;
import io.seata.config.ConfigurationFactory;
import io.seata.core.constants.ConfigurationKeys;
import io.seata.core.model.Resource;
import io.seata.core.model.ResourceManager;
import io.seata.core.protocol.AbstractMessage;
import io.seata.core.protocol.MessageType;
import io.seata.core.protocol.RegisterRMRequest;
import io.seata.core.protocol.RegisterRMResponse;
import io.seata.core.rpc.netty.NettyPoolKey.TransactionRole;
import io.seata.core.rpc.processor.client.ClientHeartbeatProcessor;
import io.seata.core.rpc.processor.client.ClientOnResponseProcessor;
import io.seata.core.rpc.processor.client.RmBranchCommitProcessor;
import io.seata.core.rpc.processor.client.RmBranchRollbackProcessor;
import io.seata.core.rpc.processor.client.RmModifyLeaderProcessor;
import io.seata.core.rpc.processor.client.RmUndoLogProcessor;
import org.slf4j.Logger;
import org.slf4j.LoggerFactory;


import static io.seata.common.Constants.DBKEYS_SPLIT_CHAR;
import static io.seata.common.DefaultValues.DEFAULT_CLIENT_ACQUIRE_CLUSTER_RETRY_COUNT;
import static io.seata.core.constants.ConfigurationKeys.CLIENT_ACQUIRE_CLUSTER_RETRY_COUNT;

/**
 * The Rm netty client.
 *
 * @author slievrly
 * @author zhaojun
 * @author zhangchenghui.dev@gmail.com
 */

public final class RmNettyRemotingClient extends AbstractNettyRemotingClient {

    private static final Logger LOGGER = LoggerFactory.getLogger(RmNettyRemotingClient.class);
    private ResourceManager resourceManager;
    private static volatile RmNettyRemotingClient instance;
    private final AtomicBoolean initialized = new AtomicBoolean(false);
    private static final long KEEP_ALIVE_TIME = Integer.MAX_VALUE;
    private static final int MAX_QUEUE_SIZE = 20000;
    private String applicationId;
    private String transactionServiceGroup;

    @Override
    public void init() {
        // registry processor
        registerProcessor();
        if (initialized.compareAndSet(false, true)) {
            super.init();
            // Found one or more resources that were registered before initialization
            if (resourceManager != null
                    && !resourceManager.getManagedResources().isEmpty()
                    && StringUtils.isNotBlank(transactionServiceGroup)) {
                initConnection();
            }
        }
    }

    private RmNettyRemotingClient(NettyClientConfig nettyClientConfig, EventExecutorGroup eventExecutorGroup,
                                  ThreadPoolExecutor messageExecutor) {
        super(nettyClientConfig, eventExecutorGroup, messageExecutor, TransactionRole.RMROLE);
    }

    /**
     * Gets instance.
     *
     * @param applicationId           the application id
     * @param transactionServiceGroup the transaction service group
     * @return the instance
     */
    public static RmNettyRemotingClient getInstance(String applicationId, String transactionServiceGroup) {
        RmNettyRemotingClient rmNettyRemotingClient = getInstance();
        rmNettyRemotingClient.setApplicationId(applicationId);
        rmNettyRemotingClient.setTransactionServiceGroup(transactionServiceGroup);
        return rmNettyRemotingClient;
    }

    /**
     * Gets instance.
     *
     * @return the instance
     */
    public static RmNettyRemotingClient getInstance() {
        if (instance == null) {
            synchronized (RmNettyRemotingClient.class) {
                if (instance == null) {
                    NettyClientConfig nettyClientConfig = new NettyClientConfig();
                    final ThreadPoolExecutor messageExecutor = new ThreadPoolExecutor(
                        nettyClientConfig.getClientWorkerThreads(), nettyClientConfig.getClientWorkerThreads(),
                        KEEP_ALIVE_TIME, TimeUnit.SECONDS, new LinkedBlockingQueue<>(MAX_QUEUE_SIZE),
                        new NamedThreadFactory(nettyClientConfig.getRmDispatchThreadPrefix(),
                            nettyClientConfig.getClientWorkerThreads()), new ThreadPoolExecutor.CallerRunsPolicy());
                    instance = new RmNettyRemotingClient(nettyClientConfig, null, messageExecutor);
                }
            }
        }
        return instance;
    }

    /**
     * Sets application id.
     *
     * @param applicationId the application id
     */
    public void setApplicationId(String applicationId) {
        this.applicationId = applicationId;
    }

    /**
     * Sets transaction service group.
     *
     * @param transactionServiceGroup the transaction service group
     */
    public void setTransactionServiceGroup(String transactionServiceGroup) {
        this.transactionServiceGroup = transactionServiceGroup;
    }

    /**
     * Sets resource manager.
     *
     * @param resourceManager the resource manager
     */
    public void setResourceManager(ResourceManager resourceManager) {
        this.resourceManager = resourceManager;
    }

    @Override
    public void onRegisterMsgSuccess(String serverAddress, Channel channel, Object response,
                                     AbstractMessage requestMessage) {
        RegisterRMRequest registerRMRequest = (RegisterRMRequest)requestMessage;
        RegisterRMResponse registerRMResponse = (RegisterRMResponse)response;
        if (LOGGER.isInfoEnabled()) {
            LOGGER.info("register RM success. client version:{}, server version:{},channel:{}", registerRMRequest.getVersion(), registerRMResponse.getVersion(), channel);
        }
        getClientChannelManager().registerChannel(serverAddress, channel);
        String dbKey = getMergedResourceKeys();
        if (registerRMRequest.getResourceIds() != null) {
            if (!registerRMRequest.getResourceIds().equals(dbKey)) {
                sendRegisterMessage(serverAddress, channel, dbKey);
            }
        }

    }

    @Override
    public void onRegisterMsgFail(String serverAddress, Channel channel, Object response,
                                  AbstractMessage requestMessage) {
        RegisterRMRequest registerRMRequest = (RegisterRMRequest)requestMessage;
        RegisterRMResponse registerRMResponse = (RegisterRMResponse)response;
        String errMsg = String.format(
            "register RM failed. client version: %s,server version: %s, errorMsg: %s, " + "channel: %s", registerRMRequest.getVersion(), registerRMResponse.getVersion(), registerRMResponse.getMsg(), channel);
        throw new FrameworkException(errMsg);
    }

    /**
     * Register new db key.
     *
     * @param resourceGroupId the resource group id
     * @param resourceId      the db key
     */
    public void registerResource(String resourceGroupId, String resourceId) {

        // Resource registration cannot be performed until the RM client is initialized
        if (StringUtils.isBlank(transactionServiceGroup)) {
            return;
        }

        if (getClientChannelManager().getChannels().isEmpty()) {
            initConnection();
            return;
        }
        synchronized (getClientChannelManager().getChannels()) {
            for (Map.Entry<String, Channel> entry : getClientChannelManager().getChannels().entrySet()) {
                String serverAddress = entry.getKey();
                Channel rmChannel = entry.getValue();
                if (LOGGER.isInfoEnabled()) {
                    LOGGER.info("will register resourceId:{}", resourceId);
                }
                sendRegisterMessage(serverAddress, rmChannel, resourceId);
            }
        }
    }

    public void sendRegisterMessage(String serverAddress, Channel channel, String resourceId) {
        RegisterRMRequest message = new RegisterRMRequest(applicationId, transactionServiceGroup);
        message.setResourceIds(resourceId);
        try {
            super.sendAsyncRequest(channel, message);
        } catch (FrameworkException e) {
            if (e.getErrcode() == FrameworkErrorCode.ChannelIsNotWritable && serverAddress != null) {
                getClientChannelManager().releaseChannel(channel, serverAddress);
                if (LOGGER.isInfoEnabled()) {
                    LOGGER.info("remove not writable channel:{}", channel);
                }
            } else {
                LOGGER.error("register resource failed, channel:{},resourceId:{}", channel, resourceId, e);
            }
        }
    }

    public String getMergedResourceKeys() {
        Map<String, Resource> managedResources = resourceManager.getManagedResources();
        Set<String> resourceIds = managedResources.keySet();
        if (!resourceIds.isEmpty()) {
            StringBuilder sb = new StringBuilder();
            boolean first = true;
            for (String resourceId : resourceIds) {
                if (first) {
                    first = false;
                } else {
                    sb.append(DBKEYS_SPLIT_CHAR);
                }
                sb.append(resourceId);
            }
            return sb.toString();
        }
        return null;
    }

    @Override
    public void destroy() {
        super.destroy();
        initialized.getAndSet(false);
        instance = null;
    }

    @Override
    protected Function<String, NettyPoolKey> getPoolKeyFunction() {
        return serverAddress -> {
            String resourceIds = getMergedResourceKeys();
            if (resourceIds != null && LOGGER.isInfoEnabled()) {
                LOGGER.info("RM will register :{}", resourceIds);
            }
            RegisterRMRequest message = new RegisterRMRequest(applicationId, transactionServiceGroup);
            message.setResourceIds(resourceIds);
            return new NettyPoolKey(NettyPoolKey.TransactionRole.RMROLE, serverAddress, message);
        };
    }

    @Override
    protected String getTransactionServiceGroup() {
        return transactionServiceGroup;
    }

    @Override
    public boolean isEnableClientBatchSendRequest() {
        // New configuration takes precedence
        String newConfig = ConfigurationFactory.getInstance().getConfig(ConfigurationKeys.ENABLE_RM_CLIENT_BATCH_SEND_REQUEST);
        if (StringUtils.isNotBlank(newConfig)) {
            return Boolean.parseBoolean(newConfig);
        }
        // Compatible with old configuration
        // If the old configuration exists, use the old configuration
        // RM client Turns on batch sending by default
        return ConfigurationFactory.getInstance().getBoolean(ConfigurationKeys.ENABLE_CLIENT_BATCH_SEND_REQUEST,
            DefaultValues.DEFAULT_ENABLE_RM_CLIENT_BATCH_SEND_REQUEST);
    }

    @Override
<<<<<<< HEAD
    protected int acquireClusterRetryCount() {
        return ConfigurationFactory.getInstance().getInt(CLIENT_ACQUIRE_CLUSTER_RETRY_COUNT,
            DEFAULT_CLIENT_ACQUIRE_CLUSTER_RETRY_COUNT);
=======
    public long getRpcRequestTimeout() {
        return NettyClientConfig.getRpcRmRequestTimeout();
>>>>>>> caa84437
    }

    private void registerProcessor() {
        // 1.registry rm client handle branch commit processor
        RmBranchCommitProcessor rmBranchCommitProcessor = new RmBranchCommitProcessor(getTransactionMessageHandler(), this);
        super.registerProcessor(MessageType.TYPE_BRANCH_COMMIT, rmBranchCommitProcessor, messageExecutor);
        // 2.registry rm client handle branch rollback processor
        RmBranchRollbackProcessor rmBranchRollbackProcessor = new RmBranchRollbackProcessor(getTransactionMessageHandler(), this);
        super.registerProcessor(MessageType.TYPE_BRANCH_ROLLBACK, rmBranchRollbackProcessor, messageExecutor);
        super.registerProcessor(MessageType.TYPE_NOTIFY_LEADER, new RmModifyLeaderProcessor(), messageExecutor);
        // 3.registry rm handler undo log processor
        RmUndoLogProcessor rmUndoLogProcessor = new RmUndoLogProcessor(getTransactionMessageHandler());
        super.registerProcessor(MessageType.TYPE_RM_DELETE_UNDOLOG, rmUndoLogProcessor, messageExecutor);
        // 4.registry TC response processor
        ClientOnResponseProcessor onResponseProcessor =
            new ClientOnResponseProcessor(mergeMsgMap, super.getFutures(), getTransactionMessageHandler());
        super.registerProcessor(MessageType.TYPE_SEATA_MERGE_RESULT, onResponseProcessor, null);
        super.registerProcessor(MessageType.TYPE_RAFT_METADATA_RESULT, onResponseProcessor, null);
        super.registerProcessor(MessageType.TYPE_BRANCH_REGISTER_RESULT, onResponseProcessor, null);
        super.registerProcessor(MessageType.TYPE_BRANCH_STATUS_REPORT_RESULT, onResponseProcessor, null);
        super.registerProcessor(MessageType.TYPE_GLOBAL_LOCK_QUERY_RESULT, onResponseProcessor, null);
        super.registerProcessor(MessageType.TYPE_REG_RM_RESULT, onResponseProcessor, null);
        // 5.registry heartbeat message processor
        ClientHeartbeatProcessor clientHeartbeatProcessor = new ClientHeartbeatProcessor();
        super.registerProcessor(MessageType.TYPE_HEARTBEAT_MSG, clientHeartbeatProcessor, null);
    }

    private void initConnection() {
        getClientChannelManager().reconnect(transactionServiceGroup);
        super.initClusterMetaData();
    }

}<|MERGE_RESOLUTION|>--- conflicted
+++ resolved
@@ -288,14 +288,14 @@
     }
 
     @Override
-<<<<<<< HEAD
-    protected int acquireClusterRetryCount() {
+    public int acquireClusterRetryCount() {
         return ConfigurationFactory.getInstance().getInt(CLIENT_ACQUIRE_CLUSTER_RETRY_COUNT,
             DEFAULT_CLIENT_ACQUIRE_CLUSTER_RETRY_COUNT);
-=======
+    }
+
+    @Override
     public long getRpcRequestTimeout() {
         return NettyClientConfig.getRpcRmRequestTimeout();
->>>>>>> caa84437
     }
 
     private void registerProcessor() {
