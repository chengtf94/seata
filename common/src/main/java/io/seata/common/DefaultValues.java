/*
 *  Copyright 1999-2019 Seata.io Group.
 *
 *  Licensed under the Apache License, Version 2.0 (the "License");
 *  you may not use this file except in compliance with the License.
 *  You may obtain a copy of the License at
 *
 *       http://www.apache.org/licenses/LICENSE-2.0
 *
 *  Unless required by applicable law or agreed to in writing, software
 *  distributed under the License is distributed on an "AS IS" BASIS,
 *  WITHOUT WARRANTIES OR CONDITIONS OF ANY KIND, either express or implied.
 *  See the License for the specific language governing permissions and
 *  limitations under the License.
 */
package io.seata.common;

import java.time.Duration;

/**
 * @author xingfudeshi@gmail.com
 */
public interface DefaultValues {
    int DEFAULT_CLIENT_LOCK_RETRY_INTERVAL = 10;
    int DEFAULT_TM_DEGRADE_CHECK_ALLOW_TIMES = 10;
    int DEFAULT_CLIENT_LOCK_RETRY_TIMES = 30;
    boolean DEFAULT_CLIENT_LOCK_RETRY_POLICY_BRANCH_ROLLBACK_ON_CONFLICT = true;
    int DEFAULT_LOG_EXCEPTION_RATE = 100;
    int DEFAULT_CLIENT_ASYNC_COMMIT_BUFFER_LIMIT = 10000;
    int DEFAULT_TM_DEGRADE_CHECK_PERIOD = 2000;
    int DEFAULT_CLIENT_REPORT_RETRY_COUNT = 5;
    boolean DEFAULT_CLIENT_REPORT_SUCCESS_ENABLE = false;
    boolean DEFAULT_CLIENT_TABLE_META_CHECK_ENABLE = false;
    long DEFAULT_TABLE_META_CHECKER_INTERVAL = 60000L;
    boolean DEFAULT_TM_DEGRADE_CHECK = false;
    boolean DEFAULT_CLIENT_SAGA_BRANCH_REGISTER_ENABLE = false;
    int DEFAULT_RAFT_PORT_INTERVAL = 1000;
    /**
     * The default session store dir
     */
    String DEFAULT_SESSION_STORE_FILE_DIR = "sessionStore";
    boolean DEFAULT_CLIENT_SAGA_RETRY_PERSIST_MODE_UPDATE = false;
    boolean DEFAULT_CLIENT_SAGA_COMPENSATE_PERSIST_MODE_UPDATE = false;
    String DEFAULT_RAFT_SERIALIZATION = "fst";
    String DEFAULT_RAFT_COMPRESSOR = "none";

    /**
     * Shutdown timeout default 3s
     */
    int DEFAULT_SHUTDOWN_TIMEOUT_SEC = 3;
    int DEFAULT_SELECTOR_THREAD_SIZE = 1;
    int DEFAULT_BOSS_THREAD_SIZE = 1;


    String DEFAULT_SELECTOR_THREAD_PREFIX = "NettyClientSelector";
    String DEFAULT_WORKER_THREAD_PREFIX = "NettyClientWorkerThread";
    @Deprecated
    boolean DEFAULT_ENABLE_CLIENT_BATCH_SEND_REQUEST = true;
    boolean DEFAULT_ENABLE_TM_CLIENT_BATCH_SEND_REQUEST = false;
    boolean DEFAULT_ENABLE_RM_CLIENT_BATCH_SEND_REQUEST = true;
<<<<<<< HEAD
    int DEFAULT_CLIENT_ACQUIRE_CLUSTER_RETRY_COUNT = 2;
=======
    boolean DEFAULT_ENABLE_TC_SERVER_BATCH_SEND_RESPONSE = false;
>>>>>>> 76b3e88d


    String DEFAULT_BOSS_THREAD_PREFIX = "NettyBoss";
    String DEFAULT_NIO_WORKER_THREAD_PREFIX = "NettyServerNIOWorker";
    String DEFAULT_EXECUTOR_THREAD_PREFIX = "NettyServerBizHandler";

    boolean DEFAULT_TRANSPORT_HEARTBEAT = true;
    boolean DEFAULT_TRANSACTION_UNDO_DATA_VALIDATION = true;
    String DEFAULT_TRANSACTION_UNDO_LOG_SERIALIZATION = "jackson";
    boolean DEFAULT_ONLY_CARE_UPDATE_COLUMNS = true;
    /**
     * The constant  DEFAULT_TRANSACTION_UNDO_LOG_TABLE.
     */
    String DEFAULT_TRANSACTION_UNDO_LOG_TABLE = "undo_log";
    /**
     * The constant DEFAULT_STORE_DB_GLOBAL_TABLE.
     */
    String DEFAULT_STORE_DB_GLOBAL_TABLE = "global_table";

    /**
     * The constant DEFAULT_STORE_DB_BRANCH_TABLE.
     */
    String DEFAULT_STORE_DB_BRANCH_TABLE = "branch_table";

    /**
     * The constant DEFAULT_LOCK_DB_TABLE.
     */
    String DEFAULT_LOCK_DB_TABLE = "lock_table";

    /**
     * the constant DEFAULT_DISTRIBUTED_LOCK_DB_TABLE
     */
    String DEFAULT_DISTRIBUTED_LOCK_DB_TABLE = "distributed_lock";

    int DEFAULT_TM_COMMIT_RETRY_COUNT = 5;
    int DEFAULT_TM_ROLLBACK_RETRY_COUNT = 5;
    int DEFAULT_GLOBAL_TRANSACTION_TIMEOUT = 60000;

    String DEFAULT_TX_GROUP = "default_tx_group";
    @Deprecated
    String DEFAULT_TX_GROUP_OLD = "my_test_tx_group";
    String DEFAULT_TC_CLUSTER = "default";
    String DEFAULT_GROUPLIST = "127.0.0.1:8091";

    String DEFAULT_DATA_SOURCE_PROXY_MODE = "AT";

    boolean DEFAULT_DISABLE_GLOBAL_TRANSACTION = false;

    //currently not use and will be delete in the next version
    @Deprecated
    int SERVICE_DEFAULT_PORT = 8091;

    int SERVICE_OFFSET_SPRING_BOOT = 1000;

    String SERVER_PORT = "seata.server.port";

    String SERVER_DEFAULT_STORE_MODE = "file";

    String DEFAULT_SAGA_JSON_PARSER = "fastjson";

    boolean DEFAULT_SERVER_ENABLE_CHECK_AUTH = true;

    String DEFAULT_LOAD_BALANCE = "RandomLoadBalance";
    int VIRTUAL_NODES_DEFAULT = 10;

    String SEATA_RAFT_GROUP = "SEATA";

    /**
     * the constant DEFAULT_CLIENT_UNDO_COMPRESS_ENABLE
     */
    boolean DEFAULT_CLIENT_UNDO_COMPRESS_ENABLE = true;

    /**
     * the constant DEFAULT_CLIENT_UNDO_COMPRESS_TYPE
     */
    String DEFAULT_CLIENT_UNDO_COMPRESS_TYPE = "zip";

    /**
     * the constant DEFAULT_CLIENT_UNDO_COMPRESS_THRESHOLD
     */
    String DEFAULT_CLIENT_UNDO_COMPRESS_THRESHOLD = "64k";


    /**
     * the constant DEFAULT_RETRY_DEAD_THRESHOLD
     */
    int DEFAULT_RETRY_DEAD_THRESHOLD = 2 * 60 * 1000 + 10 * 1000;

    /**
     * the constant TM_INTERCEPTOR_ORDER
     */
    int TM_INTERCEPTOR_ORDER = Integer.MIN_VALUE + 1000;
  
    /**
     * the constant TCC_ACTION_INTERCEPTOR_ORDER
     */
    int TCC_ACTION_INTERCEPTOR_ORDER = Integer.MIN_VALUE + 1000;

    /**
     * the constant DEFAULT_DISTRIBUTED_LOCK_EXPIRE
     */
    int DEFAULT_DISTRIBUTED_LOCK_EXPIRE = 10000;

    /**
     * the constant DEFAULT_TCC_FENCE_CLEAN_PERIOD
     */
    int DEFAULT_TCC_FENCE_CLEAN_PERIOD = 1;
    /**
     * the constant DEFAULT_TCC_FENCE_LOG_TABLE_NAME
     */
    String DEFAULT_TCC_FENCE_LOG_TABLE_NAME = "tcc_fence_log";
    /**
     * the constant TCC_FENCE_BEAN_NAME
     */
    String TCC_FENCE_BEAN_NAME = "tccFenceConfig";

    /**
     * the constant DEFAULT_RPC_RM_REQUEST_TIMEOUT
     */
    long DEFAULT_RPC_RM_REQUEST_TIMEOUT = Duration.ofSeconds(30).toMillis();

    /**
     * the constant DEFAULT_RPC_TM_REQUEST_TIMEOUT
     */
    long DEFAULT_RPC_TM_REQUEST_TIMEOUT = Duration.ofSeconds(30).toMillis();

    /**
     * the constant DEFAULT_RPC_TC_REQUEST_TIMEOUT
     */
    long DEFAULT_RPC_TC_REQUEST_TIMEOUT = Duration.ofSeconds(30).toMillis();
}<|MERGE_RESOLUTION|>--- conflicted
+++ resolved
@@ -58,11 +58,8 @@
     boolean DEFAULT_ENABLE_CLIENT_BATCH_SEND_REQUEST = true;
     boolean DEFAULT_ENABLE_TM_CLIENT_BATCH_SEND_REQUEST = false;
     boolean DEFAULT_ENABLE_RM_CLIENT_BATCH_SEND_REQUEST = true;
-<<<<<<< HEAD
     int DEFAULT_CLIENT_ACQUIRE_CLUSTER_RETRY_COUNT = 2;
-=======
     boolean DEFAULT_ENABLE_TC_SERVER_BATCH_SEND_RESPONSE = false;
->>>>>>> 76b3e88d
 
 
     String DEFAULT_BOSS_THREAD_PREFIX = "NettyBoss";
