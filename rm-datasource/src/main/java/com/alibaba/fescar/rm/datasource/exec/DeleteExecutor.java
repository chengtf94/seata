/*
 *  Copyright 1999-2018 Alibaba Group Holding Ltd.
 *
 *  Licensed under the Apache License, Version 2.0 (the "License");
 *  you may not use this file except in compliance with the License.
 *  You may obtain a copy of the License at
 *
 *       http://www.apache.org/licenses/LICENSE-2.0
 *
 *  Unless required by applicable law or agreed to in writing, software
 *  distributed under the License is distributed on an "AS IS" BASIS,
 *  WITHOUT WARRANTIES OR CONDITIONS OF ANY KIND, either express or implied.
 *  See the License for the specific language governing permissions and
 *  limitations under the License.
 */

package com.alibaba.fescar.rm.datasource.exec;

import com.alibaba.fescar.rm.datasource.ParametersHolder;
import com.alibaba.fescar.rm.datasource.StatementProxy;
import com.alibaba.fescar.rm.datasource.sql.SQLDeleteRecognizer;
import com.alibaba.fescar.rm.datasource.sql.SQLRecognizer;
import com.alibaba.fescar.rm.datasource.sql.struct.TableMeta;
import com.alibaba.fescar.rm.datasource.sql.struct.TableRecords;

<<<<<<< HEAD
import java.sql.PreparedStatement;
import java.sql.ResultSet;
import java.sql.SQLException;
import java.sql.Statement;
import java.util.ArrayList;
import java.util.List;

=======
/**
 * The type Delete executor.
 *
 * @param <T> the type parameter
 * @param <S> the type parameter
 */
>>>>>>> 866121e3
public class DeleteExecutor<T, S extends Statement> extends AbstractDMLBaseExecutor<T, S> {

    /**
     * Instantiates a new Delete executor.
     *
     * @param statementProxy    the statement proxy
     * @param statementCallback the statement callback
     * @param sqlRecognizer     the sql recognizer
     */
    public DeleteExecutor(StatementProxy statementProxy, StatementCallback statementCallback, SQLRecognizer sqlRecognizer) {
        super(statementProxy, statementCallback, sqlRecognizer);
    }

    @Override
    protected TableRecords beforeImage() throws SQLException {
        SQLDeleteRecognizer visitor = (SQLDeleteRecognizer) sqlRecognizer;

        TableMeta tmeta = getTableMeta(visitor.getTableName());
        List<String> columns = new ArrayList<>();
        for (String column : tmeta.getAllColumns().keySet()) {
            columns.add(column);
        }

        StringBuffer selectSQLAppender = new StringBuffer("SELECT ");

        for (int i = 0; i < columns.size(); i++) {
            selectSQLAppender.append(getColumnNameInSQL(columns.get(i)));
            if (i < (columns.size() - 1)) {
                selectSQLAppender.append(", ");
            }
        }
        String whereCondition = null;
        ArrayList<Object> paramAppender = new ArrayList<>();
        if (statementProxy instanceof ParametersHolder) {
            whereCondition = visitor.getWhereCondition((ParametersHolder) statementProxy, paramAppender);
        } else {
            whereCondition = visitor.getWhereCondition();
        }
        selectSQLAppender.append(" FROM " + getFromTableInSQL() + " WHERE " + whereCondition + " FOR UPDATE");
        String selectSQL = selectSQLAppender.toString();

        TableRecords beforeImage = null;
        PreparedStatement ps = null;
        Statement st = null;
        ResultSet rs = null;
        try {
            if (paramAppender.isEmpty()) {
                st = statementProxy.getConnection().createStatement();
                rs = st.executeQuery(selectSQL);
            } else {
                ps = statementProxy.getConnection().prepareStatement(selectSQL);
                for (int i = 0; i< paramAppender.size(); i++) {
                    ps.setObject(i + 1, paramAppender.get(i));
                }
                rs = ps.executeQuery();
            }
            beforeImage = TableRecords.buildRecords(tmeta, rs);

        } finally {
            if (rs != null) {
                rs.close();
            }
            if (st != null) {
                st.close();
            }
            if (ps != null) {
                ps.close();
            }
        }
        return beforeImage;
    }

    @Override
    protected TableRecords afterImage(TableRecords beforeImage) throws SQLException {
        return TableRecords.empty(getTableMeta());
    }
}<|MERGE_RESOLUTION|>--- conflicted
+++ resolved
@@ -23,7 +23,6 @@
 import com.alibaba.fescar.rm.datasource.sql.struct.TableMeta;
 import com.alibaba.fescar.rm.datasource.sql.struct.TableRecords;
 
-<<<<<<< HEAD
 import java.sql.PreparedStatement;
 import java.sql.ResultSet;
 import java.sql.SQLException;
@@ -31,14 +30,12 @@
 import java.util.ArrayList;
 import java.util.List;
 
-=======
 /**
  * The type Delete executor.
  *
  * @param <T> the type parameter
  * @param <S> the type parameter
  */
->>>>>>> 866121e3
 public class DeleteExecutor<T, S extends Statement> extends AbstractDMLBaseExecutor<T, S> {
 
     /**
